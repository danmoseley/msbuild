﻿<?xml version="1.0" encoding="utf-8"?>
<xliff xmlns="urn:oasis:names:tc:xliff:document:1.2" xmlns:xsi="http://www.w3.org/2001/XMLSchema-instance" version="1.2" xsi:schemaLocation="urn:oasis:names:tc:xliff:document:1.2 xliff-core-1.2-transitional.xsd">
  <file datatype="xml" source-language="en" target-language="fr" original="../Strings.resx">
    <body>
      <trans-unit id="FailedToParseGlobalJson">
        <source>Failed to parse "{0}". {1}</source>
        <target state="new">Failed to parse "{0}". {1}</target>
        <note />
      </trans-unit>
      <trans-unit id="CouldNotFindInstalledPackage">
<<<<<<< HEAD
        <source>Failed to resolve SDK '{0}'. A package was successfully restored but the could not located.</source>
        <target state="new">Failed to resolve SDK '{0}'. A package was successfully restored but the could not located.</target>
        <note />
=======
        <source>Failed to resolve SDK '{0}'. A package was successfully restored but the package could not be located.</source>
        <target state="new">Failed to resolve SDK '{0}'. A package was successfully restored but the package could not be located.</target>
        <note/>
>>>>>>> 30b19e9f
      </trans-unit>
      <trans-unit id="PackageWasNotInstalled">
        <source>Failed to resolve SDK '{0}'. Package restore was successful but a package with the ID of "{1}" was not installed.</source>
        <target state="new">Failed to resolve SDK '{0}'. Package restore was successful but a package with the ID of "{1}" was not installed.</target>
        <note />
      </trans-unit>
    </body>
  </file>
</xliff><|MERGE_RESOLUTION|>--- conflicted
+++ resolved
@@ -8,15 +8,9 @@
         <note />
       </trans-unit>
       <trans-unit id="CouldNotFindInstalledPackage">
-<<<<<<< HEAD
-        <source>Failed to resolve SDK '{0}'. A package was successfully restored but the could not located.</source>
-        <target state="new">Failed to resolve SDK '{0}'. A package was successfully restored but the could not located.</target>
-        <note />
-=======
         <source>Failed to resolve SDK '{0}'. A package was successfully restored but the package could not be located.</source>
         <target state="new">Failed to resolve SDK '{0}'. A package was successfully restored but the package could not be located.</target>
-        <note/>
->>>>>>> 30b19e9f
+        <note />
       </trans-unit>
       <trans-unit id="PackageWasNotInstalled">
         <source>Failed to resolve SDK '{0}'. Package restore was successful but a package with the ID of "{1}" was not installed.</source>
