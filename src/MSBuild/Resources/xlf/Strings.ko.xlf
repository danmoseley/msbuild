﻿<?xml version="1.0" encoding="utf-8"?>
<xliff xmlns="urn:oasis:names:tc:xliff:document:1.2" xmlns:xsi="http://www.w3.org/2001/XMLSchema-instance" version="1.2" xsi:schemaLocation="urn:oasis:names:tc:xliff:document:1.2 xliff-core-1.2-transitional.xsd">
  <file datatype="xml" source-language="en" target-language="ko" original="../Strings.resx">
    <body>
      <trans-unit id="AmbiguousProjectError">
        <source>MSBUILD : error MSB1011: Specify which project or solution file to use because this folder contains more than one project or solution file.</source>
        <target state="translated">MSBUILD : error MSB1011: 사용할 프로젝트 또는 솔루션 파일을 지정하십시오. 이 폴더에 프로젝트 또는 솔루션 파일이 두 개 이상 있습니다.</target>
        <note>{StrBegin="MSBUILD : error MSB1011: "}UE: If no project or solution file is explicitly specified on the MSBuild.exe command-line, then the engine searches for a
      project or solution file in the current directory by looking for *.*PROJ and *.SLN. If more than one file is found that matches this wildcard, we
      fire this error.
      LOCALIZATION: The prefix "MSBUILD : error MSBxxxx:" should not be localized.</note>
      </trans-unit>
      <trans-unit id="ConfigurationFailurePrefixNoErrorCode">
        <source>MSBUILD : Configuration error {0}: {1}</source>
        <target state="translated">MSBUILD : 구성 error {0}: {1}</target>
        <note>{SubString="Configuration"}UE: This prefixes any error from reading the toolset definitions in msbuild.exe.config or the registry.
      There's no error code because one was included in the error message.
      LOCALIZATION: The word "Configuration" should be localized, the words "MSBuild" and "error" should NOT be localized.
    </note>
      </trans-unit>
      <trans-unit id="CannotAutoDisableAutoResponseFile">
        <source>MSBUILD : error MSB1027: The /noautoresponse switch cannot be specified in the MSBuild.rsp auto-response file, nor in any response file that is referenced by the auto-response file.</source>
        <target state="translated">MSBUILD : error MSB1027: MSBuild.rsp 자동 지시 파일과 자동 지시 파일에서 참조하는 모든 지시 파일에는 /noautoresponse 스위치를 지정할 수 없습니다.</target>
        <note>{StrBegin="MSBUILD : error MSB1027: "}LOCALIZATION: The prefix "MSBUILD : error MSBxxxx:", "/noautoresponse" and "MSBuild.rsp" should not be localized.</note>
      </trans-unit>
      <trans-unit id="CopyrightMessage">
        <source>Microsoft (R) Build Engine version {0} for {1}
Copyright (C) Microsoft Corporation. All rights reserved.
</source>
        <target state="translated">{1}용 Microsoft (R) Build Engine 버전 {0}
Copyright (C) Microsoft Corporation. All rights reserved.
</target>
        <note>LOCALIZATION: {0} contains the DLL version number. {1} contains the name of a runtime, like ".NET Framework", ".NET Core", or "Mono"</note>
      </trans-unit>
      <trans-unit id="DuplicateProjectSwitchError">
        <source>MSBUILD : error MSB1008: Only one project can be specified.</source>
        <target state="translated">MSBUILD : error MSB1008: 프로젝트를 하나만 지정할 수 있습니다.</target>
        <note>{StrBegin="MSBUILD : error MSB1008: "}UE: This happens if the user does something like "msbuild.exe myapp.proj myapp2.proj". This is not allowed.
    MSBuild.exe will only build a single project. The help topic may link to an article about how to author an MSBuild project
    that itself launches MSBuild on a number of other projects.
    LOCALIZATION: The prefix "MSBUILD : error MSBxxxx:" should not be localized.</note>
      </trans-unit>
      <trans-unit id="FatalError">
        <source>MSBUILD : error MSB1025: An internal failure occurred while running MSBuild.</source>
        <target state="translated">MSBUILD : error MSB1025: MSBuild를 실행하는 동안 내부 오류가 발생했습니다.</target>
        <note>{StrBegin="MSBUILD : error MSB1025: "}UE: This message is shown when the application has to terminate either because of a bug in the code, or because some
      FX/CLR method threw an unexpected exception.
      LOCALIZATION: The prefix "MSBUILD : error MSBxxxx:" and "MSBuild" should not be localized.</note>
      </trans-unit>
      <trans-unit id="HelpMessage_1_Syntax">
        <source>Syntax:              MSBuild.exe [options] [project file | directory]
</source>
        <target state="translated">구문:              MSBuild.exe [options] [project file | directory]
</target>
        <note>
      LOCALIZATION: The following should not be localized:
      1) "MSBuild", "MSBuild.exe" and "MSBuild.rsp"
      2) the string "proj" that describes the extension we look for
      3) all switch names and their short forms e.g. /property, or /p
      4) all verbosity levels and their short forms e.g. quiet, or q
      LOCALIZATION: None of the lines should be longer than a standard width console window, eg 80 chars.
    </note>
      </trans-unit>
      <trans-unit id="HelpMessage_2_Description">
        <source>Description:         Builds the specified targets in the project file. If
                     a project file is not specified, MSBuild searches the
                     current working directory for a file that has a file
                     extension that ends in "proj" and uses that file.  If
                     a directory is specified, MSBuild searches that
                     directory for a project file.
</source>
        <target state="translated">설명:         지정한 대상을 프로젝트 파일에 빌드합니다. 프로젝트
                     파일을 지정하지 않으면 MSBuild는 현재
                     작업 디렉터리에서 파일 확장명이 "proj"로 끝나는
                     파일을 찾아서 사용합니다. 디렉터리를
                     지정하면 MSBuild는 해당 디렉터리에서 프로젝트 파일을
                     검색합니다.
</target>
        <note>
      LOCALIZATION: The following should not be localized:
      1) "MSBuild", "MSBuild.exe" and "MSBuild.rsp"
      2) the string "proj" that describes the extension we look for
      3) all switch names and their short forms e.g. /property, or /p
      4) all verbosity levels and their short forms e.g. quiet, or q
      LOCALIZATION: None of the lines should be longer than a standard width console window, eg 80 chars.
    </note>
      </trans-unit>
      <trans-unit id="HelpMessage_3_SwitchesHeader">
        <source>Switches:
</source>
        <target state="translated">스위치:
</target>
        <note>
      LOCALIZATION: The following should not be localized:
      1) "MSBuild", "MSBuild.exe" and "MSBuild.rsp"
      2) the string "proj" that describes the extension we look for
      3) all switch names and their short forms e.g. /property, or /p
      4) all verbosity levels and their short forms e.g. quiet, or q
      LOCALIZATION: None of the lines should be longer than a standard width console window, eg 80 chars.
    </note>
      </trans-unit>
      <trans-unit id="HelpMessage_4_HelpSwitch">
        <source>  /help              Display this usage message. (Short form: /? or /h)
</source>
        <target state="translated">  /help              사용법 메시지를 표시합니다. (약식: /? 또는 /h)
</target>
        <note>
      LOCALIZATION: The following should not be localized:
      1) "MSBuild", "MSBuild.exe" and "MSBuild.rsp"
      2) the string "proj" that describes the extension we look for
      3) all switch names and their short forms e.g. /property, or /p
      4) all verbosity levels and their short forms e.g. quiet, or q
      LOCALIZATION: None of the lines should be longer than a standard width console window, eg 80 chars.
    </note>
      </trans-unit>
      <trans-unit id="HelpMessage_5_NoLogoSwitch">
        <source>  /nologo            Do not display the startup banner and copyright message.
</source>
        <target state="translated">  /nologo            시작 배너 및 저작권 메시지를 표시하지 않습니다.
</target>
        <note>
      LOCALIZATION: The following should not be localized:
      1) "MSBuild", "MSBuild.exe" and "MSBuild.rsp"
      2) the string "proj" that describes the extension we look for
      3) all switch names and their short forms e.g. /property, or /p
      4) all verbosity levels and their short forms e.g. quiet, or q
      LOCALIZATION: None of the lines should be longer than a standard width console window, eg 80 chars.
    </note>
      </trans-unit>
      <trans-unit id="HelpMessage_6_VersionSwitch">
        <source>  /version           Display version information only. (Short form: /ver)
</source>
        <target state="translated">  /version           버전 정보만 표시합니다. (약식: /ver)
</target>
        <note>
      LOCALIZATION: The following should not be localized:
      1) "MSBuild", "MSBuild.exe" and "MSBuild.rsp"
      2) the string "proj" that describes the extension we look for
      3) all switch names and their short forms e.g. /property, or /p
      4) all verbosity levels and their short forms e.g. quiet, or q
      LOCALIZATION: None of the lines should be longer than a standard width console window, eg 80 chars.
    </note>
      </trans-unit>
      <trans-unit id="HelpMessage_7_ResponseFile">
        <source>  @&lt;file&gt;            Insert command-line settings from a text file. To specify
                     multiple response files, specify each response file
                     separately.

                     Any response files named "msbuild.rsp" are automatically
                     consumed from the following locations:
                     (1) the directory of msbuild.exe
                     (2) the directory of the first project or solution built
</source>
        <target state="translated">  @&lt;file&gt;           텍스트 파일에서 명령줄 설정을 삽입합니다. 여러
                     지시 파일을 지정하려면 각 지시 파일을 따로
                     지정하세요.

                     "msbuild.rsp"라는 지시 파일은 다음 위치에서
                     자동으로 사용됩니다.
                     (1) msbuild.exe 디렉터리
                     (2) 빌드된 첫 번째 프로젝트 또는 솔루션 디렉터리
</target>
        <note>
      LOCALIZATION: The following should not be localized:
      1) "MSBuild", "MSBuild.exe" and "MSBuild.rsp"
      2) the string "proj" that describes the extension we look for
      3) all switch names and their short forms e.g. /property, or /p
      4) all verbosity levels and their short forms e.g. quiet, or q
      LOCALIZATION: None of the lines should be longer than a standard width console window, eg 80 chars.
    </note>
      </trans-unit>
      <trans-unit id="HelpMessage_8_NoAutoResponseSwitch">
        <source>  /noautoresponse    Do not auto-include any MSBuild.rsp files. (Short form:
                     /noautorsp)
</source>
        <target state="translated">  /noautoresponse    MSBuild.rsp 파일을 자동으로 포함하지 않습니다. (약식:
                     /noautorsp).
</target>
        <note>
      LOCALIZATION: The following should not be localized:
      1) "MSBuild", "MSBuild.exe" and "MSBuild.rsp"
      2) the string "proj" that describes the extension we look for
      3) all switch names and their short forms e.g. /property, or /p
      4) all verbosity levels and their short forms e.g. quiet, or q
      LOCALIZATION: None of the lines should be longer than a standard width console window, eg 80 chars.
    </note>
      </trans-unit>
      <trans-unit id="HelpMessage_9_TargetSwitch">
        <source>  /target:&lt;targets&gt;  Build these targets in this project. Use a semicolon or a
                     comma to separate multiple targets, or specify each
                     target separately. (Short form: /t)
                     Example:
                       /target:Resources;Compile
</source>
        <target state="translated">  /target:&lt;targets&gt;  지정한 대상을 이 프로젝트에 빌드합니다. 세미콜론 또는
                     쉼표를 사용하여 여러 대상을 구분하거나 각 대상을 따로
                     지정하세요. (약식: /t)
                     예:
                       /target:Resources;Compile
</target>
        <note>
      LOCALIZATION: The following should not be localized:
      1) "MSBuild", "MSBuild.exe" and "MSBuild.rsp"
      2) the string "proj" that describes the extension we look for
      3) all switch names and their short forms e.g. /property, or /p
      4) all verbosity levels and their short forms e.g. quiet, or q
      LOCALIZATION: None of the lines should be longer than a standard width console window, eg 80 chars.
    </note>
      </trans-unit>
      <trans-unit id="HelpMessage_10_PropertySwitch">
        <source>  /property:&lt;n&gt;=&lt;v&gt;  Set or override these project-level properties. &lt;n&gt; is
                     the property name, and &lt;v&gt; is the property value. Use a
                     semicolon or a comma to separate multiple properties, or
                     specify each property separately. (Short form: /p)
                     Example:
                       /property:WarningLevel=2;OutDir=bin\Debug\
</source>
        <target state="translated">  /property:&lt;n&gt;=&lt;v&gt;  지정한 프로젝트 수준 속성을 설정하거나 재정의합니다. 여기서 &lt;n&gt;은
                     속성 이름이고 &lt;v&gt;는 속성 값입니다. 세미콜론
                     또는 쉼표를 사용하여 여러 속성을 구분하거나
                     각 속성을 따로 지정하세요. (약식: /p)
                     예:
                       /property:WarningLevel=2;OutDir=bin\Debug\
</target>
        <note>
      LOCALIZATION: The following should not be localized:
      1) "MSBuild", "MSBuild.exe" and "MSBuild.rsp"
      2) the string "proj" that describes the extension we look for
      3) all switch names and their short forms e.g. /property, or /p
      4) all verbosity levels and their short forms e.g. quiet, or q
      LOCALIZATION: None of the lines should be longer than a standard width console window, eg 80 chars.
    </note>
      </trans-unit>
      <trans-unit id="HelpMessage_11_LoggerSwitch">
        <source>  /logger:&lt;logger&gt;   Use this logger to log events from MSBuild. To specify
                     multiple loggers, specify each logger separately.
                     The &lt;logger&gt; syntax is:
                       [&lt;logger class&gt;,]&lt;logger assembly&gt;[;&lt;logger parameters&gt;]
                     The &lt;logger class&gt; syntax is:
                       [&lt;partial or full namespace&gt;.]&lt;logger class name&gt;
                     The &lt;logger assembly&gt; syntax is:
                       {&lt;assembly name&gt;[,&lt;strong name&gt;] | &lt;assembly file&gt;}
                     The &lt;logger parameters&gt; are optional, and are passed
                     to the logger exactly as you typed them. (Short form: /l)
                     Examples:
                       /logger:XMLLogger,MyLogger,Version=1.0.2,Culture=neutral
                       /logger:XMLLogger,C:\Loggers\MyLogger.dll;OutputAsHTML
</source>
        <target state="translated">  /logger:&lt;logger&gt;   이 로거를 사용하여 MSBuild에서 이벤트를 로깅합니다. 여러
                     로거를 지정하려면 각 로거를 따로 지정하세요.
                     &lt;logger&gt; 구문:
                       [&lt;logger class&gt;,]&lt;logger assembly&gt;[;&lt;logger parameters&gt;]
                     &lt;logger class&gt; 구문:
                       [&lt;partial or full namespace&gt;.]&lt;logger class name&gt;
                     &lt;logger assembly&gt; 구문:
                       {&lt;assembly name&gt;[,&lt;strong name&gt;] | &lt;assembly file&gt;}
                     &lt;logger parameters&gt;는 선택적 요소이며, 입력한 그대로
                     로거로 전달됩니다. (약식: /l)
                     예:
                       /logger:XMLLogger,MyLogger,Version=1.0.2,Culture=neutral
                       /logger:XMLLogger,C:\Loggers\MyLogger.dll;OutputAsHTML
</target>
        <note>
      LOCALIZATION: The following should not be localized:
      1) "MSBuild", "MSBuild.exe" and "MSBuild.rsp"
      2) the string "proj" that describes the extension we look for
      3) all switch names and their short forms e.g. /property, or /p
      4) all verbosity levels and their short forms e.g. quiet, or q
      LOCALIZATION: None of the lines should be longer than a standard width console window, eg 80 chars.
    </note>
      </trans-unit>
      <trans-unit id="HelpMessage_12_VerbositySwitch">
        <source>  /verbosity:&lt;level&gt; Display this amount of information in the event log.
                     The available verbosity levels are: q[uiet], m[inimal],
                     n[ormal], d[etailed], and diag[nostic]. (Short form: /v)
                     Example:
                       /verbosity:quiet
</source>
        <target state="translated">  /verbosity:&lt;level&gt; 지정한 양의 정보를 이벤트 로그에 표시합니다.
                     사용할 수 있는 세부 정보 표시 수준은 q[uiet], m[inimal],
                     n[ormal], d[etailed] 및 diag[nostic]입니다. (약식: /v)
                     예:
                       /verbosity:quiet
</target>
        <note>
      LOCALIZATION: The following should not be localized:
      1) "MSBuild", "MSBuild.exe" and "MSBuild.rsp"
      2) the string "proj" that describes the extension we look for
      3) all switch names and their short forms e.g. /property, or /p
      4) all verbosity levels and their short forms e.g. quiet, or q
      LOCALIZATION: None of the lines should be longer than a standard width console window, eg 80 chars.
    </note>
      </trans-unit>
      <trans-unit id="HelpMessage_13_ConsoleLoggerParametersSwitch">
        <source>  /consoleloggerparameters:&lt;parameters&gt;
                     Parameters to console logger. (Short form: /clp)
                     The available parameters are:
                        PerformanceSummary--Show time spent in tasks, targets
                            and projects.
                        Summary--Show error and warning summary at the end.
                        NoSummary--Don't show error and warning summary at the
                            end.
                        ErrorsOnly--Show only errors.
                        WarningsOnly--Show only warnings.
                        NoItemAndPropertyList--Don't show list of items and
                            properties at the start of each project build.
                        ShowCommandLine--Show TaskCommandLineEvent messages
                        ShowTimestamp--Display the Timestamp as a prefix to any
                            message.
                        ShowEventId--Show eventId for started events, finished
                            events, and messages
                        ForceNoAlign--Does not align the text to the size of
                            the console buffer
                        DisableConsoleColor--Use the default console colors
                            for all logging messages.
                        DisableMPLogging-- Disable the multiprocessor
                            logging style of output when running in
                            non-multiprocessor mode.
                        EnableMPLogging--Enable the multiprocessor logging
                            style even when running in non-multiprocessor
                            mode. This logging style is on by default.
                        ForceConsoleColor--Use ANSI console colors even if
                            console does not support it
                        Verbosity--overrides the /verbosity setting for this
                            logger.
                     Example:
                        /consoleloggerparameters:PerformanceSummary;NoSummary;
                                                 Verbosity=minimal
</source>
        <target state="translated">  /consoleloggerparameters:&lt;parameters&gt;
                     콘솔 로거에 대한 매개 변수입니다. (약식: /clp)
                     사용할 수 있는 매개 변수:
                        PerformanceSummary--작업, 대상 및 프로젝트에 소요된
                            시간을 표시합니다.
                        Summary--끝에 오류 및 경고 요약을 표시합니다.
                        NoSummary--끝에 오류 및 경고 요약을 표시하지
                            않습니다.
                        ErrorsOnly--오류만 표시합니다.
                        WarningsOnly--경고만 표시합니다.
                        NoItemAndPropertyList--각 프로젝트 빌드의 시작 부분에
                            항목 및 속성 목록을 표시하지 않습니다.
                        ShowCommandLine--TaskCommandLineEvent 메시지를 표시합니다.
                        ShowTimestamp--모든 메시지의 접두사로 타임스탬프를
                            표시합니다.
                        ShowEventId--시작된 이벤트, 완료된
                            이벤트 및 메시지의 eventId를 표시합니다.
                        ForceNoAlign--콘솔 버퍼 크기로 텍스트를
                            정렬하지 않습니다.
                        DisableConsoleColor--모든 로깅 메시지에 기본
                            콘솔 색을 사용합니다.
                        DisableMPLogging-- 다중 프로세서가 아닌 모드에서 실행할 때
                            출력의 다중 프로세서 로깅
                            스타일을 사용하지 않습니다.
                        EnableMPLogging--다중 프로세서가 아닌 모드에서 실행할 때도
                            다중 프로세서 로깅 스타일을
                            사용합니다. 이 로깅 스타일은 기본적으로 설정됩니다.
                        ForceConsoleColor--콘솔에서 지원하지 않아도
                            ANSI 콘솔 색을 사용합니다.
                        Verbosity--이 로거에 대한 /verbosity 설정을
                            재정의합니다.
                     예:
                        /consoleloggerparameters:PerformanceSummary;NoSummary;
                                                 Verbosity=minimal
</target>
        <note>
      LOCALIZATION: The following should not be localized:
      1) "MSBuild", "MSBuild.exe" and "MSBuild.rsp"
      2) the string "proj" that describes the extension we look for
      3) all switch names and their short forms e.g. /property, or /p
      4) all verbosity levels and their short forms e.g. quiet, or q
      LOCALIZATION: None of the lines should be longer than a standard width console window, eg 80 chars.
    </note>
      </trans-unit>
      <trans-unit id="HelpMessage_14_NoConsoleLoggerSwitch">
        <source>  /noconsolelogger   Disable the default console logger and do not log events
                     to the console. (Short form: /noconlog)
</source>
        <target state="translated">  /noconsolelogger   기본 콘솔 로거를 사용하지 않고 콘솔에 이벤트를
                     로깅하지 않습니다. (약식: /noconlog)
</target>
        <note>
      LOCALIZATION: The following should not be localized:
      1) "MSBuild", "MSBuild.exe" and "MSBuild.rsp"
      2) the string "proj" that describes the extension we look for
      3) all switch names and their short forms e.g. /property, or /p
      4) all verbosity levels and their short forms e.g. quiet, or q
      LOCALIZATION: None of the lines should be longer than a standard width console window, eg 80 chars.
    </note>
      </trans-unit>
      <trans-unit id="HelpMessage_15_ValidateSwitch">
        <source>  /validate          Validate the project against the default schema. (Short
                     form: /val)

  /validate:&lt;schema&gt; Validate the project against the specified schema. (Short
                     form: /val)
                     Example:
                       /validate:MyExtendedBuildSchema.xsd
</source>
        <target state="translated">  /validate          기본 스키마에 대해 프로젝트의 유효성을 검사합니다. (약식:
                     /val)

  /validate:&lt;schema&gt; 지정한 스키마에 대해 프로젝트의 유효성을 검사합니다. (약식:
                     /val)
                     예:
                       /validate:MyExtendedBuildSchema.xsd
</target>
        <note>
      LOCALIZATION: The following should not be localized:
      1) "MSBuild", "MSBuild.exe" and "MSBuild.rsp"
      2) the string "proj" that describes the extension we look for
      3) all switch names and their short forms e.g. /property, or /p
      4) all verbosity levels and their short forms e.g. quiet, or q
      LOCALIZATION: None of the lines should be longer than a standard width console window, eg 80 chars.
    </note>
      </trans-unit>
      <trans-unit id="HelpMessage_17_MaximumCPUSwitch">
        <source>  /maxcpucount[:n]   Specifies the maximum number of concurrent processes to
                     build with. If the switch is not used, the default
                     value used is 1. If the switch is used without a value
                     MSBuild will use up to the number of processors on the
                     computer. (Short form: /m[:n])
      </source>
        <target state="translated">  /maxcpucount[:n]   빌드에 사용할 최대 동시 프로세스 수를
                     지정합니다. 스위치가 사용되지 않으면 기본값
                     1이 사용됩니다. 값 없이 스위치가 사용되면
                     MSBuild에서 컴퓨터에 있는 프로세서 수 이하로
                     사용됩니다. (약식: /m[:n])
      </target>
        <note>
          LOCALIZATION: "maxcpucount" should not be localized.
          LOCALIZATION: None of the lines should be longer than a standard width console window, eg 80 chars.
      </note>
      </trans-unit>
      <trans-unit id="HelpMessage_16_Examples">
        <source>Examples:

        MSBuild MyApp.sln /t:Rebuild /p:Configuration=Release
        MSBuild MyApp.csproj /t:Clean
                             /p:Configuration=Debug;TargetFrameworkVersion=v3.5
    </source>
        <target state="translated">예:

        MSBuild MyApp.sln /t:Rebuild /p:Configuration=Release
        MSBuild MyApp.csproj /t:Clean
                             /p:Configuration=Debug;TargetFrameworkVersion=v3.5
    </target>
        <note>
      LOCALIZATION: The following should not be localized:
      1) "MSBuild", "MSBuild.exe" and "MSBuild.rsp"
      2) the string "proj" that describes the extension we look for
      3) all switch names and their short forms e.g. /property, or /p
      4) all verbosity levels and their short forms e.g. quiet, or q
      LOCALIZATION: None of the lines should be longer than a standard width console window, eg 80 chars.
    </note>
      </trans-unit>
      <trans-unit id="HelpPrompt">
        <source>For switch syntax, type "MSBuild /help"</source>
        <target state="translated">스위치 구문을 보려면 "MSBuild /help"를 입력하십시오.</target>
        <note>UE: this message is shown when the user makes a syntax error on the command-line for a switch.
    LOCALIZATION: "MSBuild /help" should not be localized.</note>
      </trans-unit>
      <trans-unit id="HelpMessage_18_DistributedLoggerSwitch">
        <source>  /distributedlogger:&lt;central logger&gt;*&lt;forwarding logger&gt;
                     Use this logger to log events from MSBuild, attaching a
                     different logger instance to each node. To specify
                     multiple loggers, specify each logger separately.
                     (Short form /dl)
                     The &lt;logger&gt; syntax is:
                       [&lt;logger class&gt;,]&lt;logger assembly&gt;[;&lt;logger parameters&gt;]
                     The &lt;logger class&gt; syntax is:
                       [&lt;partial or full namespace&gt;.]&lt;logger class name&gt;
                     The &lt;logger assembly&gt; syntax is:
                       {&lt;assembly name&gt;[,&lt;strong name&gt;] | &lt;assembly file&gt;}
                     The &lt;logger parameters&gt; are optional, and are passed
                     to the logger exactly as you typed them. (Short form: /l)
                     Examples:
                       /dl:XMLLogger,MyLogger,Version=1.0.2,Culture=neutral
                       /dl:MyLogger,C:\My.dll*ForwardingLogger,C:\Logger.dll
</source>
        <target state="translated">  /distributedlogger:&lt;central logger&gt;*&lt;forwarding logger&gt;
                     이 로거를 사용하여 MSBuild에서 이벤트를 로깅하고 각 노드에
                     서로 다른 로거 인스턴스를 추가합니다. 여러
                     로거를 지정하려면 각 로거를 따로 지정하세요.
                     (약식: /dl)
                     &lt;logger&gt; 구문:
                       [&lt;logger class&gt;,]&lt;logger assembly&gt;[;&lt;logger parameters&gt;]
                     &lt;logger class&gt; 구문:
                       [&lt;partial or full namespace&gt;.]&lt;logger class name&gt;
                     &lt;logger assembly&gt; 구문:
                       {&lt;assembly name&gt;[,&lt;strong name&gt;] | &lt;assembly file&gt;}
                     &lt;logger parameters&gt;는 선택적 요소이며, 입력한 그대로
                     로거로 전달됩니다. (약식: /l)
                     예:
                       /dl:XMLLogger,MyLogger,Version=1.0.2,Culture=neutral
                       /dl:MyLogger,C:\My.dll*ForwardingLogger,C:\Logger.dll
</target>
        <note>
      LOCALIZATION: The following should not be localized:
      1) "MSBuild", "MSBuild.exe" and "MSBuild.rsp"
      2) the string "proj" that describes the extension we look for
      3) all switch names and their short forms e.g. /property, or /p
      4) all verbosity levels and their short forms e.g. quiet, or q
      LOCALIZATION: None of the lines should be longer than a standard width console window, eg chars.
    </note>
      </trans-unit>
      <trans-unit id="HelpMessage_19_IgnoreProjectExtensionsSwitch">
        <source>  /ignoreprojectextensions:&lt;extensions&gt;
                     List of extensions to ignore when determining which
                     project file to build. Use a semicolon or a comma
                     to separate multiple extensions.
                     (Short form: /ignore)
                     Example:
                       /ignoreprojectextensions:.sln
    </source>
        <target state="translated">  /ignoreprojectextensions:&lt;extensions&gt;
                     빌드할 프로젝트 파일을 결정할 때 무시할
                     확장명의 목록입니다. 세미콜론 또는 쉼표를 사용하여
                     여러 확장명을 구분하세요.
                     (약식: /ignore)
                     예:
                       /ignoreprojectextensions:.sln
    </target>
        <note>
      LOCALIZATION: The following should not be localized:
      1) "MSBuild", "MSBuild.exe" and "MSBuild.rsp"
      2) the string "proj" that describes the extension we look for
      3) all switch names and their short forms e.g. /property, or /p
      4) all verbosity levels and their short forms e.g. quiet, or q
      LOCALIZATION: None of the lines should be longer than a standard width console window, eg 80 chars.
    </note>
      </trans-unit>
      <trans-unit id="HelpMessage_23_ToolsVersionSwitch">
        <source>  /toolsversion:&lt;version&gt;
                     The version of the MSBuild Toolset (tasks, targets, etc.)
                     to use during build. This version will override the
                     versions specified by individual projects. (Short form:
                     /tv)
                     Example:
                       /toolsversion:3.5
   </source>
        <target state="translated">  /toolsversion:&lt;version&gt;
                     빌드 중 사용할 MSBuild 도구 집합(작업, 대상 등)의
                     버전입니다. 이 버전은 개별 프로젝트에서 
                     지정한 버전을 재정의합니다. (약식: 
                     /tv)
                     예:
                       /toolsversion:3.5
   </target>
        <note>
      LOCALIZATION: The following should not be localized:
      1) "MSBuild", "MSBuild.exe" and "MSBuild.rsp"
      2) the string "proj" that describes the extension we look for
      3) all switch names and their short forms e.g. /property, or /p
      4) all verbosity levels and their short forms e.g. quiet, or q
      LOCALIZATION: None of the lines should be longer than a standard width console window, eg 80 chars.
    </note>
      </trans-unit>
      <trans-unit id="HelpMessage_20_FileLoggerSwitch">
        <source>  /fileLogger[n]     Logs the build output to a file. By default
                     the file is in the current directory and named
                     "msbuild[n].log". Events from all nodes are combined into
                     a single log. The location of the file and other
                     parameters for the fileLogger can be specified through
                     the addition of the "/fileLoggerParameters[n]" switch.
                     "n" if present can be a digit from 1-9, allowing up to
                     10 file loggers to be attached. (Short form: /fl[n])
    </source>
        <target state="translated">  /fileLogger[n]     빌드 출력을 파일에 로깅합니다. 기본적으로
                     파일은 현재 디렉터리에 있고
                     "msbuild[n].log"로 이름이 지정되어 있습니다. 모든 노드의 이벤트는 단일 로그로
                     결합됩니다. 파일의 위치 및 fileLogger의
                     다른 매개 변수는 "/fileLoggerParameters[n]" 스위치를 
                     추가하여 지정할 수 있습니다.
                     "n"은 1-9 사이의 숫자일 수 있으며 최대 10개의 
                     파일 로거가 추가될 수 있습니다. (약식: /fl[n])
    </target>
        <note>
      LOCALIZATION: The following should not be localized:
      1) "MSBuild", "MSBuild.exe" and "MSBuild.rsp"
      2) the string "proj" that describes the extension we look for
      3) all switch names and their short forms e.g. /property, or /p
      4) all verbosity levels and their short forms e.g. quiet, or q
      LOCALIZATION: None of the lines should be longer than a standard width console window, eg 80 chars.
    </note>
      </trans-unit>
      <trans-unit id="HelpMessage_21_DistributedFileLoggerSwitch">
        <source>  /distributedFileLogger
                     Logs the build output to multiple log files, one log file
                     per MSBuild node. The initial location for these files is
                     the current directory. By default the files are called
                     "MSBuild&lt;nodeid&gt;.log". The location of the files and
                     other parameters for the fileLogger can be specified
                     with the addition of the "/fileLoggerParameters" switch.

                     If a log file name is set through the fileLoggerParameters
                     switch the distributed logger will use the fileName as a
                     template and append the node id to this fileName to
                     create a log file for each node.
    </source>
        <target state="translated">  /distributedFileLogger
                     빌드 출력을 여러 개의 로그 파일에
                     로깅합니다(MSBuild 노드당 로그 파일 하나). 이 파일의 초기 위치는
                     현재 디렉터리입니다. 기본적으로 이 파일의 이름은
                     "MSBuild&lt;nodeid&gt;.log"입니다. 파일의 위치 및
                     fileLogger의 다른 매개 변수는
                     "/fileLoggerParameters" 스위치를 추가하여 지정할 수 있습니다.

                     fileLoggerParameters 스위치를 통해 로그 파일 이름이 설정되면
                     분산 로거는 fileName을 템플릿으로 사용하고 이 fileName에
                     노드 ID를 추가하여 각 노드에 대한 로그 파일을
                     만듭니다.
    </target>
        <note>
      LOCALIZATION: The following should not be localized:
      1) "MSBuild", "MSBuild.exe" and "MSBuild.rsp"
      2) the string "proj" that describes the extension we look for
      3) all switch names and their short forms e.g. /property, or /p
      4) all verbosity levels and their short forms e.g. quiet, or q
      LOCALIZATION: None of the lines should be longer than a standard width console window, eg 80 chars.
    </note>
      </trans-unit>
      <trans-unit id="HelpMessage_22_FileLoggerParametersSwitch">
        <source>  /fileloggerparameters[n]:&lt;parameters&gt;
                     Provides any extra parameters for file loggers.
                     The presence of this switch implies the
                     corresponding /filelogger[n] switch.
                     "n" if present can be a digit from 1-9.
                     /fileloggerparameters is also used by any distributed
                     file logger, see description of /distributedFileLogger.
                     (Short form: /flp[n])
                     The same parameters listed for the console logger are
                     available. Some additional available parameters are:
                        LogFile--path to the log file into which the
                            build log will be written.
                        Append--determines if the build log will be appended
                            to or overwrite the log file. Setting the
                            switch appends the build log to the log file;
                            Not setting the switch overwrites the
                            contents of an existing log file.
                            The default is not to append to the log file.
                        Encoding--specifies the encoding for the file,
                            for example, UTF-8, Unicode, or ASCII
                     Default verbosity is Detailed.
                     Examples:
                       /fileLoggerParameters:LogFile=MyLog.log;Append;
                                           Verbosity=diagnostic;Encoding=UTF-8

                       /flp:Summary;Verbosity=minimal;LogFile=msbuild.sum
                       /flp1:warningsonly;logfile=msbuild.wrn
                       /flp2:errorsonly;logfile=msbuild.err
    </source>
        <target state="translated">  /fileloggerparameters[n]:&lt;parameters&gt;
                     파일 로거에 대한 추가 매개 변수를 제공합니다.
                     이 스위치가 있으면 
                     해당 /filelogger[n] 스위치도 있습니다.
                     "n"은 1-9 사이의 숫자일 수 있습니다.
                     /fileloggerparameters는 모든 분산 파일 로거에도 사용할 수 있습니다.
                     /distributedFileLogger의 설명을 참조하세요.
                     (약식: /flp[n])
                     콘솔 로거에 대해 나열된 것과 동일한 매개 변수를 사용할
                     수 있습니다. 사용할 수 있는 추가 매개 변수:
                        LogFile--빌드 로그를 기록할 로그 파일의
                            경로입니다.
                        Append--빌드 로그를 로그 파일에 추가할지 아니면
                            로그 파일을 덮어쓸지 결정합니다. 이 스위치를 설정하면
                            빌드 로그가 로그 파일에 추가됩니다.
                            이 스위치를 설정하지 않으면
                            기존 로그 파일의 내용을 덮어씁니다.
                            기본값은 로그 파일에 추가하지 않는 것입니다.
                        Encoding--UTF-8, 유니코드, ASCII와 같은
                            파일 인코딩을 지정합니다.
                     기본 세부 정보 표시는 Detailed입니다.
                     예:
                       /fileLoggerParameters:LogFile=MyLog.log;Append;
                                           Verbosity=diagnostic;Encoding=UTF-8

                       /flp:Summary;Verbosity=minimal;LogFile=msbuild.sum
                       /flp1:warningsonly;logfile=msbuild.wrn
                       /flp2:errorsonly;logfile=msbuild.err
    </target>
        <note>
      LOCALIZATION: The following should not be localized:
      1) "MSBuild", "MSBuild.exe" and "MSBuild.rsp"
      2) the string "proj" that describes the extension we look for
      3) all switch names and their short forms e.g. /property, or /p
      4) all verbosity levels and their short forms e.g. quiet, or q
      LOCALIZATION: None of the lines should be longer than a standard width console window, eg 80 chars.
    </note>
      </trans-unit>
      <trans-unit id="HelpMessage_24_NodeReuse">
        <source>  /nodeReuse:&lt;parameters&gt;
                     Enables or Disables the reuse of MSBuild nodes.
                     The parameters are:
                     True --Nodes will remain after the build completes
                            and will be reused by subsequent builds (default)
                     False--Nodes will not remain after the build completes
                     (Short form: /nr)
                     Example:
                       /nr:true
    </source>
        <target state="translated">  /nodeReuse:&lt;parameters&gt;
                     MSBuild 노드를 다시 사용하도록 설정하거나 해제합니다.
                     매개 변수:
                     True --빌드가 완료된 후 노드가 남아 있으며
                            이 노드는 이후 빌드에 다시 사용됩니다(기본값).
                     False--빌드가 완료된 후 노드가 남아 있지 않습니다.
                     (약식: /nr)
                     예:
                       /nr:true
    </target>
        <note />
      </trans-unit>
      <trans-unit id="HelpMessage_25_PreprocessSwitch">
        <source>  /preprocess[:file]
                     Creates a single, aggregated project file by
                     inlining all the files that would be imported during a
                     build, with their boundaries marked. This can be
                     useful for figuring out what files are being imported
                     and from where, and what they will contribute to
                     the build. By default the output is written to
                     the console window. If the path to an output file
                     is provided that will be used instead.
                     (Short form: /pp)
                     Example:
                       /pp:out.txt
    </source>
        <target state="translated">  /preprocess[:file]
                     빌드 중에 가져온 모든 파일에
                     해당 경계를 표시하여 인라인 처리하면 집계된
                     단일 프로젝트 파일을 만들 수 있습니다. 이렇게 하면
                     가져오고 있는 파일, 파일을 가져온 위치
                     및 해당 파일이 빌드에 어떤 영향을 주는지를 파악하는 데
                     도움이 됩니다. 기본적으로 출력은
                     콘솔 창에 기록됩니다. 출력 파일에 대한 경로가
                     제공되면 해당 경로가 대신 사용됩니다.
                     (약식: /pp)
                     예:
                       /pp:out.txt
    </target>
        <note />
      </trans-unit>
      <trans-unit id="HelpMessage_26_DetailedSummarySwitch">
        <source>  /detailedsummary
                     Shows detailed information at the end of the build
                     about the configurations built and how they were
                     scheduled to nodes.
                     (Short form: /ds)
    </source>
        <target state="translated">  /detailedsummary
                     빌드 마지막에 구성 상태 및
                     노드에 대한 해당 구성의 예약 상태와 관련한
                     자세한 정보를 표시합니다.
                     (약식: /ds)
    </target>
        <note />
      </trans-unit>
      <trans-unit id="InvalidConfigurationFile">
        <source>MSBUILD : Configuration error MSB1043: The application could not start. {0}</source>
        <target state="translated">MSBUILD : Configuration error MSB1043: 응용 프로그램을 시작할 수 없습니다. {0}</target>
        <note>
      {StrBegin="MSBUILD : Configuration error MSB1043: "}
      UE: This error is shown when the msbuild.exe.config file had invalid content.
      LOCALIZATION: The prefix "MSBUILD : Configuration error MSBxxxx:" should not be localized.
    </note>
      </trans-unit>
      <trans-unit id="InvalidLoggerError">
        <source>MSBUILD : error MSB1019: Logger switch was not correctly formed.</source>
        <target state="translated">MSBUILD : error MSB1019: 로거 스위치의 형식이 잘못되었습니다.</target>
        <note>{StrBegin="MSBUILD : error MSB1019: "}UE: This message does not need in-line parameters because the exception takes care of displaying the invalid arg.
      This error is shown when a user does any of the following:
      msbuild.exe /logger:;"logger parameters"                    (missing logger class and assembly)
      msbuild.exe /logger:loggerclass,                            (missing logger assembly)
      msbuild.exe /logger:loggerclass,;"logger parameters"        (missing logger assembly)
      The correct way to specify a logger is to give both the logger class and logger assembly, or just the logger assembly (logger
      parameters are optional).
      LOCALIZATION: The prefix "MSBUILD : error MSBxxxx:" should not be localized.</note>
      </trans-unit>
      <trans-unit id="InvalidMaxCPUCountValue">
        <source>MSBUILD : error MSB1030: Maximum CPU count is not valid. {0}</source>
        <target state="translated">MSBUILD : error MSB1030: 최대 CPU 수가 잘못되었습니다. {0}</target>
        <note>
      {StrBegin="MSBUILD : error MSB1030: "}
      UE: This message does not need in-line parameters because the exception takes care of displaying the invalid arg.
      This error is shown when a user specifies an invalid CPU value. For example, /m:foo instead of /m:2.
      LOCALIZATION: The prefix "MSBUILD : error MSBxxxx:" should not be localized.
    </note>
      </trans-unit>
      <trans-unit id="InvalidMaxCPUCountValueOutsideRange">
        <source>MSBUILD : error MSB1032: Maximum CPU count is not valid. Value must be an integer greater than zero and no more than 1024.</source>
        <target state="translated">MSBUILD : error MSB1032: 최대 CPU 수가 잘못되었습니다. 값은 0보다 크고 1024 이하인 정수여야 합니다.</target>
        <note>{StrBegin="MSBUILD : error MSB1032: "}
      UE: This message does not need in-line parameters because the exception takes care of displaying the invalid arg.
      This error is shown when a user specifies a CPU value that is zero or less. For example, /m:0 instead of /m:2.
      LOCALIZATION: The prefix "MSBUILD : error MSBxxxx:" should not be localized.
    </note>
      </trans-unit>
      <trans-unit id="InvalidNodeNumberValue">
        <source>MSBUILD : error MSB1033: Node number is not valid. {0}.</source>
        <target state="translated">MSBUILD : error MSB1033: 노드 번호가 잘못되었습니다. {0}.</target>
        <note>
      {StrBegin="MSBUILD : error MSB1033: "}
      UE: This message does not need in-line parameters because the exception takes care of displaying the invalid arg.
      This error is shown when a user specifies a CPU value that is zero or less. For example, /nodemode:foo instead of /nodemode:2.
      LOCALIZATION: The prefix "MSBUILD : error MSBxxxx:" should not be localized.
    </note>
      </trans-unit>
      <trans-unit id="InvalidNodeNumberValueIsNegative">
        <source>MSBUILD : error MSB1034: Node number is not valid. Value must be an integer greater than zero.</source>
        <target state="translated">MSBUILD : error MSB1034: 노드 번호가 잘못되었습니다. 값은 0보다 큰 정수여야 합니다.</target>
        <note>{StrBegin="MSBUILD : error MSB1034: "}
        UE: This message does not need in-line parameters because the exception takes care of displaying the invalid arg.
        This error is shown when a user specifies a CPU value that is zero or less. For example, /nodemode:0 instead of /nodemode:2.
        LOCALIZATION: The prefix "MSBUILD : error MSBxxxx:" should not be localized.
      </note>
      </trans-unit>
      <trans-unit id="InvalidPropertyError">
        <source>MSBUILD : error MSB1006: Property is not valid.</source>
        <target state="translated">MSBUILD : error MSB1006: 속성이 잘못되었습니다.</target>
        <note>
      {StrBegin="MSBUILD : error MSB1006: "}UE: This message does not need in-line parameters because the exception takes care of displaying the invalid arg.
      This error is shown if the user does any of the following:
      msbuild.exe /property:foo              (missing property value)
      msbuild.exe /property:=4               (missing property name)
      The user must pass in an actual property name and value following the switch, as in "msbuild.exe /property:Configuration=Debug".
      LOCALIZATION: The prefix "MSBUILD : error MSBxxxx:" should not be localized.
    </note>
      </trans-unit>
      <trans-unit id="InvalidSchemaFile">
        <source>MSBUILD : MSB1046: The schema "{0}" is not valid. {1}</source>
        <target state="translated">MSBUILD : MSB1046: "{0}" 스키마가 잘못되었습니다. {1}</target>
        <note>{StrBegin="MSBUILD : MSB1046: "}UE: This message is shown when the schema file provided for the validation of a project is itself not valid.
    LOCALIZATION: "{0}" is the schema file path. "{1}" is a message from an FX exception that describes why the schema file is bad.</note>
      </trans-unit>
      <trans-unit id="InvalidSwitchIndicator">
        <source>Switch: {0}</source>
        <target state="translated">스위치: {0}</target>
        <note>
      UE: This is attached to error messages caused by an invalid switch. This message indicates what the invalid arg was.
      For example, if an unknown switch is passed to MSBuild.exe, the error message will look like this:
      MSBUILD : error MSB1001: Unknown switch.
      Switch: /bogus
      LOCALIZATION: {0} contains the invalid switch text.
    </note>
      </trans-unit>
      <trans-unit id="InvalidToolsVersionError">
        <source>MSBUILD : error MSB1040: ToolsVersion is not valid. {0}</source>
        <target state="translated">MSBUILD : error MSB1040: ToolsVersion이 잘못되었습니다. {0}</target>
        <note>
      {StrBegin="MSBUILD : error MSB1040: "}
      UE: This message does not need in-line parameters because the exception takes care of displaying the invalid arg.
      This error is shown when a user specifies an unknown toolversion, eg /toolsversion:99
      LOCALIZATION: The prefix "MSBUILD : error MSBxxxx:" should not be localized.
    </note>
      </trans-unit>
      <trans-unit id="InvalidVerbosityError">
        <source>MSBUILD : error MSB1018: Verbosity level is not valid.</source>
        <target state="translated">MSBUILD : error MSB1018: 자세한 정도가 잘못되었습니다.</target>
        <note>
      {StrBegin="MSBUILD : error MSB1018: "}UE: This message does not need in-line parameters because the exception takes care of displaying the invalid arg.
      This error is shown when a user specifies an unknown verbosity level e.g. "msbuild /verbosity:foo". The only valid verbosities
      (and their short forms) are: q[uiet], m[inimal], n[ormal], d[etailed], diag[nostic].
      LOCALIZATION: The prefix "MSBUILD : error MSBxxxx:" should not be localized.
    </note>
      </trans-unit>
      <trans-unit id="LoggerFatalError">
        <source>MSBUILD : error MSB1028: The logger failed unexpectedly.</source>
        <target state="translated">MSBUILD : error MSB1028: 로거에서 예기치 않은 오류가 발생했습니다.</target>
        <note>{StrBegin="MSBUILD : error MSB1028: "}
      UE: This error is shown when a logger specified with the /logger switch throws an exception while being
      initialized. This message is followed by the exception text including the stack trace.
      LOCALIZATION: The prefix "MSBUILD : error MSBxxxx:" should not be localized.</note>
      </trans-unit>
      <trans-unit id="LoggerFailurePrefixNoErrorCode">
        <source>MSBUILD : Logger error {0}: {1}</source>
        <target state="translated">MSBUILD : 로거 error {0}: {1}</target>
        <note>UE: This prefixes the error message emitted by a logger, when a logger fails in a controlled way using a LoggerException.
      For example, the logger is indicating that it could not create its output file.
      There's no error code because one was supplied by the logger.
      LOCALIZATION: The word "Logger" should be localized, the words "MSBuild" and "error" should NOT be localized.
      </note>
      </trans-unit>
      <trans-unit id="LoggerFailurePrefixWithErrorCode">
        <source>MSBUILD : Logger error MSB1029: {0}</source>
        <target state="translated">MSBUILD : 로거 error MSB1029: {0}</target>
        <note>{SubString="Logger", "{0}"}{StrBegin="MSBUILD : "}
        UE: This prefixes the error message emitted by a logger, when a logger fails in a controlled way using a LoggerException.
        For example, the logger is indicating that it could not create its output file.
        This is like LoggerFailurePrefixNoErrorCode, but the logger didn't supply its own error code, so we have to provide one.
        LOCALIZATION: The word "Logger" should be localized, the words "MSBuild" and "error" should NOT be localized.
      </note>
      </trans-unit>
      <trans-unit id="MissingLoggerError">
        <source>MSBUILD : error MSB1007: Specify a logger.</source>
        <target state="translated">MSBUILD : error MSB1007: 로거를 지정하십시오.</target>
        <note>
      {StrBegin="MSBUILD : error MSB1007: "}UE: This happens if the user does something like "msbuild.exe /logger". The user must pass in an actual logger class
      following the switch, as in "msbuild.exe /logger:XMLLogger,MyLogger,Version=1.0.2,Culture=neutral".
      LOCALIZATION: The prefix "MSBUILD : error MSBxxxx:" should not be localized.
    </note>
      </trans-unit>
      <trans-unit id="MissingMaxCPUCountError">
        <source>MSBUILD : error MSB1031: Specify the maximum number of CPUs.</source>
        <target state="translated">MSBUILD : error MSB1031: 최대 CPU 수를 지정하십시오.</target>
        <note>
      {StrBegin="MSBUILD : error MSB1031: "}UE: This happens if the user does something like "msbuild.exe /m". The user must pass in an actual number like /m:4.
      LOCALIZATION: The prefix "MSBUILD : error MSBxxxx:" should not be localized.
    </note>
      </trans-unit>
      <trans-unit id="MissingProjectError">
        <source>MSBUILD : error MSB1003: Specify a project or solution file. The current working directory does not contain a project or solution file.</source>
        <target state="translated">MSBUILD : error MSB1003: 프로젝트 또는 솔루션 파일을 지정하세요. 현재 작업 디렉터리에 프로젝트 또는 솔루션 파일이 없습니다.</target>
        <note>
      {StrBegin="MSBUILD : error MSB1003: "}UE: The user must either specify a project or solution file to build, or there must be a project file in the current directory
      with a file extension ending in "proj" (e.g., foo.csproj), or a solution file ending in "sln".
      LOCALIZATION: The prefix "MSBUILD : error MSBxxxx:" should not be localized.
    </note>
      </trans-unit>
      <trans-unit id="MissingPropertyError">
        <source>MSBUILD : error MSB1005: Specify a property and its value.</source>
        <target state="translated">MSBUILD : error MSB1005: 속성과 해당 속성 값을 지정하십시오.</target>
        <note>
      {StrBegin="MSBUILD : error MSB1005: "}UE: This happens if the user does something like "msbuild.exe /property". The user must pass in an actual property
      name and value following the switch, as in "msbuild.exe /property:Configuration=Debug".
      LOCALIZATION: The prefix "MSBUILD : error MSBxxxx:" should not be localized.
    </note>
      </trans-unit>
      <trans-unit id="MissingResponseFileError">
        <source>MSBUILD : error MSB1012: Specify a response file.</source>
        <target state="translated">MSBUILD : error MSB1012: 지시 파일을 지정하십시오.</target>
        <note>
      {StrBegin="MSBUILD : error MSB1012: "}UE: This error would occur if the user did something like "msbuild.exe @ foo.proj". The at-sign must be followed by a
      response file.
      LOCALIZATION: The prefix "MSBUILD : error MSBxxxx:" should not be localized.
    </note>
      </trans-unit>
      <trans-unit id="MissingTargetError">
        <source>MSBUILD : error MSB1004: Specify the name of the target.</source>
        <target state="translated">MSBUILD : error MSB1004: 대상의 이름을 지정하십시오.</target>
        <note>
      {StrBegin="MSBUILD : error MSB1004: "}UE: This happens if the user does something like "msbuild.exe /target". The user must pass in an actual target name
      following the switch, as in "msbuild.exe /target:blah".
      LOCALIZATION: The prefix "MSBUILD : error MSBxxxx:" should not be localized.
    </note>
      </trans-unit>
      <trans-unit id="MissingToolsVersionError">
        <source>MSBUILD : error MSB1039: Specify the version of the toolset.</source>
        <target state="translated">MSBUILD : error MSB1039: 도구 집합의 버전을 지정하십시오.</target>
        <note>
      {StrBegin="MSBUILD : error MSB1039: "}
      UE: This happens if the user does something like "msbuild.exe /ToolsVersion". The user must pass in an actual toolsversion
      name following the switch, as in "msbuild.exe /ToolsVersion:3.5".
      LOCALIZATION: The prefix "MSBUILD : error MSBxxxx:" should not be localized.
    </note>
      </trans-unit>
      <trans-unit id="MissingVerbosityError">
        <source>MSBUILD : error MSB1016: Specify the verbosity level.</source>
        <target state="translated">MSBUILD : error MSB1016: 자세한 정도를 지정하십시오.</target>
        <note>
      {StrBegin="MSBUILD : error MSB1016: "}UE: This happens if the user does something like "msbuild.exe /verbosity". The user must pass in a verbosity level
      after the switch e.g. "msbuild.exe /verbosity:detailed".
      LOCALIZATION: The prefix "MSBUILD : error MSBxxxx:" should not be localized.
    </note>
      </trans-unit>
      <trans-unit id="MultipleSchemasError">
        <source>MSBUILD : error MSB1024: Only one schema can be specified for validation of the project.</source>
        <target state="translated">MSBUILD : error MSB1024: 프로젝트의 유효성을 검사하는 데 사용할 스키마를 하나만 지정할 수 있습니다.</target>
        <note>
      {StrBegin="MSBUILD : error MSB1024: "}UE: The user did something like msbuild /validate:foo.xsd /validate:bar.xsd. We only allow one schema to be specified.
      LOCALIZATION: The prefix "MSBUILD : error MSBxxxx:" should not be localized.
    </note>
      </trans-unit>
      <trans-unit id="PickedUpSwitchesFromAutoResponse">
        <source>Some command line switches were read from the auto-response file "{0}". To disable this file, use the "/noautoresponse" switch.</source>
        <target state="translated">자동 지시 파일 "{0}"에서 일부 명령줄 스위치를 읽어왔습니다. 이 파일을 사용하지 않도록 설정하려면 "/noautoresponse" 스위치를 사용하세요.</target>
        <note>
      UE: This message appears in high verbosity modes when we used some
      switches from the auto-response file msbuild.rsp: otherwise the user may be unaware
      where the switches are coming from.
    </note>
      </trans-unit>
      <trans-unit id="ProjectNotFoundError">
        <source>MSBUILD : error MSB1009: Project file does not exist.</source>
        <target state="translated">MSBUILD : error MSB1009: 프로젝트 파일이 없습니다.</target>
        <note>{StrBegin="MSBUILD : error MSB1009: "}UE: This message does not need in-line parameters because the exception takes care of displaying the invalid arg.
      LOCALIZATION: The prefix "MSBUILD : error MSBxxxx:" should not be localized.</note>
      </trans-unit>
      <trans-unit id="PossiblyOmittedMaxCPUSwitch">
        <source>Building the projects in this solution one at a time. To enable parallel build, please add the "/m" switch.</source>
        <target state="translated">이 솔루션의 프로젝트를 한 번에 하나씩 빌드합니다. 병렬 빌드를 사용하려면 "/m" 스위치를 추가하세요.</target>
        <note />
      </trans-unit>
      <trans-unit id="ProjectSchemaErrorHalt">
        <source>MSBUILD : MSB1045: Stopping because of syntax errors in project file.</source>
        <target state="translated">MSBUILD : MSB1045: 프로젝트 파일에서 구문 오류가 발생했으므로 작업을 중단합니다.</target>
        <note>{StrBegin="MSBUILD : MSB1045: "}</note>
      </trans-unit>
      <trans-unit id="ReadResponseFileError">
        <source>MSBUILD : error MSB1023: Cannot read the response file. {0}</source>
        <target state="translated">MSBUILD : error MSB1023: 지시 파일을 읽을 수 없습니다. {0}</target>
        <note>{StrBegin="MSBUILD : error MSB1023: "}UE: This error is shown when the response file cannot be read off disk.
    LOCALIZATION: The prefix "MSBUILD : error MSBxxxx:" should not be localized. {0} contains a localized message explaining
    why the response file could not be read -- this message comes from the CLR/FX.</note>
      </trans-unit>
      <trans-unit id="RepeatedResponseFileError">
        <source>MSBUILD : error MSB1013: The response file was specified twice. A response file can be specified only once. Any files named "msbuild.rsp" in the directory of MSBuild.exe or in the directory of the first project or solution built (which if no project or solution is specified is the current working directory) were automatically used as response files.</source>
        <target state="translated">MSBUILD : error MSB1013: 지시 파일을 두 번 지정했습니다. 지시 파일은 한 번만 지정할 수 있습니다. MSBuild.exe의 디렉터리 또는 첫 번째 프로젝트의 디렉터리 또는 빌드된 솔루션(프로젝트 또는 솔루션이 지정되지 않은 경우 현재 작업 디렉터리)에서 이름이 "msbuild.rsp"인 파일은 자동으로 지시 파일로 사용됩니다.</target>
        <note>{StrBegin="MSBUILD : error MSB1013: "}UE: Response files are just text files that contain a bunch of command-line switches to be passed to MSBuild.exe. The
    purpose is so you don't have to type the same switches over and over again ... you can just pass in the response file instead.
    Response files can include the @ switch in order to further include other response files. In order to prevent a circular
    reference here, we disallow the same response file from being included twice. This error message would be followed by the
    exact @ switch that resulted in the duplicate response file.
    LOCALIZATION: The prefix "MSBUILD : error MSBxxxx:" should not be localized.</note>
      </trans-unit>
      <trans-unit id="ResponseFileNotFoundError">
        <source>MSBUILD : error MSB1022: Response file does not exist.</source>
        <target state="translated">MSBUILD : error MSB1022: 지시 파일이 없습니다.</target>
        <note>{StrBegin="MSBUILD : error MSB1022: "}UE: This message would show if the user did something like "msbuild @bogus.rsp" where bogus.rsp doesn't exist. This
    message does not need in-line parameters because the exception takes care of displaying the invalid arg.
    LOCALIZATION: The prefix "MSBUILD : error MSBxxxx:" should not be localized.</note>
      </trans-unit>
      <trans-unit id="SchemaFileLocation">
        <source>Validating project using schema file "{0}".</source>
        <target state="translated">"{0}" 스키마 파일을 사용하여 프로젝트의 유효성을 검사하고 있습니다.</target>
        <note>LOCALIZATION: "{0}" is the location of the schema file.</note>
      </trans-unit>
      <trans-unit id="SchemaValidationError">
        <source>MSBUILD : MSB1044: Project is not valid. {0}</source>
        <target state="translated">MSBUILD : MSB1044: 프로젝트가 잘못되었습니다. {0}</target>
        <note>{StrBegin="MSBUILD : MSB1044: "}UE: This error is shown when the user asks his project to be validated against a schema (/val switch for
    MSBuild.exe), and the project has errors. "{0}" contains a message explaining the problem.
    LOCALIZATION: "{0}" is a message from the System.XML schema validator and is already localized.</note>
      </trans-unit>
      <trans-unit id="SchemaNotFoundError">
        <source>MSBUILD : error MSB1026: Schema file does not exist.</source>
        <target state="translated">MSBUILD : error MSB1026: 스키마 파일이 없습니다.</target>
        <note>{StrBegin="MSBUILD : error MSB1026: "}UE: This error is shown when the user specifies a schema file using the /validate:&lt;schema&gt; switch, and the file
    does not exist on disk. This message does not need in-line parameters because the exception takes care of displaying the
    invalid arg.
    LOCALIZATION: The prefix "MSBUILD : error MSBxxxx:" should not be localized.</note>
      </trans-unit>
      <trans-unit id="SchemaNotFoundErrorWithFile">
        <source>MSBUILD : error MSB1026: Schema file '{0}' does not exist.</source>
        <target state="needs-review-translation">MSBUILD : error MSB1026: 스키마 파일 '{0}'이(가) 없습니다.</target>
        <note>{StrBegin="MSBUILD : error MSB1026: "}UE: This error is printed if the default schema does not exist or in the extremely unlikely event
    that an explicit schema file was passed and existed when the command line parameters were checked but was deleted from disk before this check was made.
    LOCALIZATION: The prefix "MSBUILD : error MSBxxxx:" should not be localized.</note>
      </trans-unit>
      <trans-unit id="UnexpectedParametersError">
        <source>MSBUILD : error MSB1002: This switch does not take any parameters.</source>
        <target state="translated">MSBUILD : error MSB1002: 이 스위치에는 매개 변수를 지정할 수 없습니다.</target>
        <note>{StrBegin="MSBUILD : error MSB1002: "}UE: For example, if somebody types "msbuild.exe /nologo:1", they would get this error because the /nologo switch
    should not be followed by any parameters ... it stands alone.
    LOCALIZATION: The prefix "MSBUILD : error MSBxxxx:" should not be localized.</note>
      </trans-unit>
      <trans-unit id="UnknownSwitchError">
        <source>MSBUILD : error MSB1001: Unknown switch.</source>
        <target state="translated">MSBUILD : error MSB1001: 알 수 없는 스위치입니다.</target>
        <note>{StrBegin="MSBUILD : error MSB1001: "}UE: This occurs when the user passes in an unrecognized switch on the MSBuild.exe command-line.
    LOCALIZATION: The prefix "MSBUILD : error MSBxxxx:" should not be localized.</note>
      </trans-unit>
      <trans-unit id="UnsupportedOS">
        <source>MSBUILD : error MSB1015: MSBuild does not run on this version of the operating system. It is only supported on Windows 2000, Windows XP, and later versions.</source>
        <target state="translated">MSBUILD : error MSB1015: 이 운영 체제 버전에서는 MSBuild를 실행할 수 없습니다. MSBuild는 Windows 2000 및 Windows XP 이상 버전에서만 지원됩니다.</target>
        <note>{StrBegin="MSBUILD : error MSB1015: "}LOCALIZATION: The error prefix "MSBUILD : error MSBxxxx:" should not be localized.</note>
      </trans-unit>
      <trans-unit id="Using35Engine">
        <source>Forcing load of Microsoft.Build.Engine because MSBUILDOLDOM=1...</source>
        <target state="translated">MSBUILDOLDOM=1이므로 Microsoft.Build.Engine을 강제로 로드하는 중...</target>
        <note />
      </trans-unit>
      <trans-unit id="MissingIgnoreProjectExtensionsError">
        <source>MSBUILD : error MSB1035: Specify the project extensions to ignore.</source>
        <target state="needs-review-translation">MSBUILD : error MSB1035: 무시할 프로젝트 확장명을 지정하십시오.</target>
        <note>{StrBegin="MSBUILD : error MSB1035: "}
      UE: This happens if the user does something like "msbuild.exe /IgnoreProjectextensions". The user must pass in one or more
      project extensions to ignore e.g. "msbuild.exe /IgnoreProjectExtensions:.sln".
      LOCALIZATION: The prefix "MSBUILD : error MSBxxxx:" should not be localized.
    </note>
      </trans-unit>
      <trans-unit id="InvalidExtensionToIgnore">
        <source>MSBUILD : error MSB1036: There is an invalid extension in the /ignoreprojectextensions list. Extensions must start with a period ".", have one or more characters after the period and not contain any invalid path characters or wildcards.</source>
        <target state="translated">MSBUILD : error MSB1036: /ignoreprojectextensions 목록에 잘못된 확장명이 있습니다. 확장명은 마침표(".")로 시작되고 마침표 뒤에 하나 이상의 문자가 있어야 하며 잘못된 경로 문자 또는 와일드카드를 포함해서는 안 됩니다.</target>
        <note>{StrBegin="MSBUILD : error MSB1036: "}LOCALIZATION: The error prefix "MSBUILD : error MSBxxxx:" should not be localized.</note>
      </trans-unit>
      <trans-unit id="MissingConsoleLoggerParameterError">
        <source>MSBUILD : error MSB1037: Specify one or more parameters for the console logger if using the /consoleLoggerParameters switch</source>
        <target state="translated">MSBUILD : error MSB1037: /consoleLoggerParameters 스위치를 사용하는 경우 콘솔 로거의 매개 변수를 하나 이상 지정하십시오.</target>
        <note>{StrBegin="MSBUILD : error MSB1037: "}
      UE: This happens if the user does something like "msbuild.exe /consoleLoggerParameters:". The user must pass in one or more parameters
      after the switch e.g. "msbuild.exe /consoleLoggerParameters:ErrorSummary".
      LOCALIZATION: The prefix "MSBUILD : error MSBxxxx:" should not be localized.
    </note>
      </trans-unit>
      <trans-unit id="MissingFileLoggerParameterError">
        <source>MSBUILD : error MSB1038: Specify one or more parameters for the file logger if using the /fileLoggerParameters switch</source>
        <target state="translated">MSBUILD : error MSB1038: /fileLoggerParameters 스위치를 사용하는 경우 파일 로거에 대한 매개 변수를 하나 이상 지정하십시오.</target>
        <note>{StrBegin="MSBUILD : error MSB1038: "}
      UE: This happens if the user does something like "msbuild.exe /fileLoggerParameters:". The user must pass in one or more parameters
      after the switch e.g. "msbuild.exe /fileLoggerParameters:logfile=c:\temp\logfile".
      LOCALIZATION: The prefix "MSBUILD : error MSBxxxx:" should not be localized.
    </note>
      </trans-unit>
      <trans-unit id="MissingNodeReuseParameterError">
        <source>MSBUILD : error MSB1041: Specify one or more parameters for node reuse if using the /nodereuse switch</source>
        <target state="translated">MSBUILD : error MSB1041: /nodereuse 스위치를 사용하는 경우 노드 다시 사용에 대한 매개 변수를 하나 이상 지정하십시오.</target>
        <note>{StrBegin="MSBUILD : error MSB1041: "}
      UE: This happens if the user does something like "msbuild.exe /nodereuse:" without a true or false
      LOCALIZATION: The prefix "MSBUILD : error MSBxxxx:" should not be localized.
     </note>
      </trans-unit>
      <trans-unit id="InvalidNodeReuseValue">
        <source>MSBUILD : error MSB1042: Node reuse value is not valid. {0}.</source>
        <target state="translated">MSBUILD : error MSB1042: 노드 다시 사용 값이 잘못되었습니다. {0}.</target>
        <note>{StrBegin="MSBUILD : error MSB1042: "}
     UE: This message does not need in-line parameters because the exception takes care of displaying the invalid arg.
     This error is shown when a user specifies a node reuse value that is not equivilant to Boolean.TrueString or Boolean.FalseString.
     LOCALIZATION: The prefix "MSBUILD : error MSBxxxx:" should not be localized.
  </note>
      </trans-unit>
      <trans-unit id="AbortingBuild">
        <source>Attempting to cancel the build...</source>
        <target state="translated">빌드를 취소하는 중...</target>
        <note />
      </trans-unit>
      <trans-unit id="InvalidPreprocessPath">
        <source>MSBUILD : error MSB1047: File to preprocess to is not valid. {0}</source>
        <target state="translated">MSBUILD : error MSB1047: 전처리할 파일이 잘못되었습니다. {0}</target>
        <note>{StrBegin="MSBUILD : error MSB1047: "}</note>
      </trans-unit>
      <trans-unit id="LoggerCreationError">
        <source>MSBUILD : error MSB1021: Cannot create an instance of the logger. {0}</source>
        <target state="translated">MSBUILD : error MSB1021: 로거의 인스턴스를 만들 수 없습니다. {0}</target>
        <note>{StrBegin="MSBUILD : error MSB1021: "}
      UE: This error is shown when a logger cannot be loaded and instantiated from its assembly.
      LOCALIZATION: The prefix "MSBUILD : error MSBxxxx:" should not be localized. {0} contains a message explaining why the
      logger could not be created -- this message comes from the CLR/FX and is localized.</note>
      </trans-unit>
      <trans-unit id="LoggerNotFoundError">
        <source>MSBUILD : error MSB1020: The logger was not found. Check the following: 1.) The logger name specified is the same as the name of the logger class. 2.) The logger class is "public" and implements the Microsoft.Build.Framework.ILogger interface. 3.) The path to the logger assembly is correct, or the logger can be loaded using only the assembly name provided.</source>
        <target state="translated">MSBUILD : error MSB1020: 로거를 찾을 수 없습니다. 다음을 확인하세요. 1) 지정한 로거 이름이 로거 클래스 이름과 같은지 확인합니다. 2.) 로거 클래스가 "public"이고 Microsoft.Build.Framework.ILogger 인터페이스를 구현하는지 확인합니다. 3.) 로거 어셈블리의 경로가 올바른지 또는 지정한 어셈블리 이름만 사용하여 로거를 로드할 수 있는지 확인합니다.</target>
        <note>
      {StrBegin="MSBUILD : error MSB1020: "}UE: This message does not need in-line parameters because the exception takes care of displaying the invalid arg.
      This error is shown when a user specifies an logger that does not exist e.g. "msbuild /logger:FooLoggerClass,FooAssembly". The
      logger class must exist in the given assembly.
      LOCALIZATION: The prefix "MSBUILD : error MSBxxxx:" should not be localized.
    </note>
      </trans-unit>
      <trans-unit id="ProjectUpgradeNeededToVcxProj">
        <source>MSBUILD : error MSB4192: The project file "{0}" is in the ".vcproj" or ".dsp" file format, which MSBuild cannot build directly. Please convert the project by opening it in the Visual Studio IDE or running the conversion tool, or, for ".vcproj", use MSBuild to build the solution file containing the project instead.</source>
        <target state="translated">MSBUILD : error MSB4192: 프로젝트 파일 "{0}"이(가) MSBuild에서 직접 빌드할 수 없는 ".vcproj" 또는 ".dsp" 파일 형식입니다. 프로젝트를 Visual Studio IDE에서 열거나 변환 도구를 실행하여 프로젝트를 변환하거나, ".vcproj"의 경우 MSBuild를 사용하여 해당 프로젝트가 포함된 솔루션 파일을 대신 빌드하세요.</target>
        <note>{StrBegin="MSBUILD : error MSB4192: "} LOC: ".vcproj" and ".dsp" should not be localized</note>
      </trans-unit>
      <trans-unit id="NeedJustMyCode">
        <source>If MSBuild debugging does not work correctly, please verify that the "Just My Code" feature is enabled in Visual Studio, and that you have selected the managed debugger.</source>
        <target state="translated">MSBuild 디버깅이 제대로 작동하지 않을 경우, Visual Studio에서 "내 코드만" 기능이 설정되어 있는지와 관리되는 디버거를 선택했는지를 확인하십시오.</target>
        <note />
      </trans-unit>
      <trans-unit id="DebuggingSolutionFiles">
        <source>MSBUILD : error MSB1048: Solution files cannot be debugged directly. Run MSBuild first with an environment variable MSBUILDEMITSOLUTION=1 to create a corresponding ".sln.metaproj" file. Then debug that.</source>
        <target state="translated">MSBUILD : error MSB1048: 솔루션 파일을 직접 디버그할 수 없습니다. 우선 환경 변수 MSBUILDEMITSOLUTION=1과 함께 MSBuild를 실행하여 해당 ".sln.metaproj" 파일을 만드세요. 그런 다음 이를 디버그하세요.</target>
        <note>{StrBegin="MSBUILD : error MSB1048: "} LOC: ".SLN" should not be localized</note>
      </trans-unit>
      <trans-unit id="BuildStarted">
        <source>Build started.</source>
        <target state="translated">빌드를 시작했습니다.</target>
        <note />
      </trans-unit>
      <trans-unit id="FileLocation">
        <source>{0} ({1},{2})</source>
        <target state="translated">{0}({1},{2})</target>
        <note>A file location to be embedded in a string.</note>
      </trans-unit>
      <trans-unit id="AmbiguousProjectDirectoryError">
        <source>MSBUILD : error MSB1050: Specify which project or solution file to use because the folder "{0}" contains more than one project or solution file.</source>
        <target state="translated">MSBUILD : error MSB1050: "{0}" 폴더에 프로젝트 또는 솔루션 파일이 두 개 이상 있으므로 사용할 프로젝트 또는 솔루션 파일을 지정하세요.</target>
        <note>
      {StrBegin="MSBUILD : error MSB1050: "}UE: If no project or solution file is explicitly specified on the MSBuild.exe command-line, then the engine searches for a
      project or solution file in the current directory by looking for *.*PROJ and *.SLN. If more than one file is found that matches this wildcard, we
      fire this error.
      LOCALIZATION: The prefix "MSB1050 : error MSBxxxx:" should not be localized.
    </note>
      </trans-unit>
      <trans-unit id="HelpMessage_28_WarnAsErrorSwitch">
        <source>  /warnaserror[:code[;code2]]
                     List of warning codes to treats as errors.  Use a semicolon
                     or a comma to separate multiple warning codes. To treat all
                     warnings as errors use the switch with no values.
                     (Short form: /err[:c;[c2]])

                     Example:
                       /warnaserror:MSB4130

                     When a warning is treated as an error the target will
                     continue to execute as if it was a warning but the overall
                     build will fail.
    </source>
        <target state="translated">  /warnaserror[:code[;code2]]
                     오류로 처리할 경고 코드 목록입니다. 여러 경고 코드를
                     구분하려면 세미콜론이나 쉼표를 사용하세요. 모든 경고를
                     오류로 처리하려면 값없이 스위치를 사용하세요.
                     (약식: /err[:c;[c2]])

                     예:
                       /warnaserror:MSB4130

                     경고를 오류로 처리하는 경우 대상이
                     계속해서 경고인 것처럼 실행되지만 전체
                     빌드는 실패합니다.
    </target>
        <note>
      LOCALIZATION: "/warnaserror" and "/err" should not be localized.
      LOCALIZATION: None of the lines should be longer than a standard width console window, eg 80 chars.
    </note>
      </trans-unit>
      <trans-unit id="HelpMessage_29_WarnAsMessageSwitch">
        <source>  /warnasmessage[:code[;code2]]
                     List of warning codes to treats as low importance
                     messages.  Use a semicolon or a comma to separate
                     multiple warning codes.
                     (Short form: /nowarn[:c;[c2]])

                     Example:
                       /warnasmessage:MSB3026
    </source>
        <target state="translated">  /warnasmessage[:code[;code2]]
                     중요도가 낮은 메시지로 처리할 경고 코드
                     목록입니다. 여러 경고 코드를 구분하려면 세미콜론이나
                     쉼표를 사용하세요.
                     (약식: /nowarn[:c;[c2]])

                     예:
                       /warnasmessage:MSB3026
    </target>
        <note>
      LOCALIZATION: "/warnasmessage" and "/nowarn" should not be localized.
      LOCALIZATION: None of the lines should be longer than a standard width console window, eg 80 chars.
    </note>
      </trans-unit>
      <trans-unit id="ParameterRequiredError">
        <source>MSBUILD : error MSB1049: The {0} parameter must be specified</source>
        <target state="translated">MSBUILD : error MSB1049: {0} 매개 변수를 지정해야 합니다.</target>
        <note>{StrBegin="MSBUILD : error MSB1049: "}</note>
      </trans-unit>
      <trans-unit id="MissingWarnAsMessageParameterError">
        <source>MSBUILD : error MSB1051: Specify one or more warning codes to treat as low importance messages when using the /warnasmessage switch.</source>
        <target state="translated">MSBUILD : error MSB1051: /warnasmessage 스위치를 사용하는 경우 중요도가 낮은 메시지로 처리할 경고 코드를 하나 이상 지정하세요.</target>
        <note>
      {StrBegin="MSBUILD : error MSB1051: "}
      UE: This happens if the user does something like "msbuild.exe /warnasmessage:" without any codes.
      LOCALIZATION: The prefix "MSBUILD : error MSBxxxx:" should not be localized.
    </note>
      </trans-unit>
      <trans-unit id="HelpMessage_30_BinaryLoggerSwitch">
        <source>  /binaryLogger[:[LogFile=]output.binlog[;ProjectImports={None,Embed,ZipFile}]]
                     Serializes all build events to a compressed binary file.
                     By default the file is in the current directory and named
                     "msbuild.binlog". The binary log is a detailed description
                     of the build process that can later be used to reconstruct
                     text logs and used by other analysis tools. A binary log
                     is usually 10-20x smaller than the most detailed text
                     diagnostic-level log, but it contains more information.
                     (Short form: /bl)

                     The binary logger by default collects the source text of
                     project files, including all imported projects and target
                     files encountered during the build. The optional
                     ProjectImports switch controls this behavior:

                      ProjectImports=None     - Don't collect the project
                                                imports.
                      ProjectImports=Embed    - Embed project imports in the
                                                log file.
                      ProjectImports=ZipFile  - Save project files to
                                                output.projectimports.zip
                                                where output is the same name
                                                as the binary log file name.

                     The default setting for ProjectImports is Embed.
                     Note: the logger does not collect non-MSBuild source files
                     such as .cs, .cpp etc.

                     A .binlog file can be "played back" by passing it to
                     msbuild.exe as an argument instead of a project/solution.
                     Other loggers will receive the information contained
                     in the log file as if the original build was happening.
                     You can read more about the binary log and its usages at:
                     https://github.com/Microsoft/msbuild/wiki/Binary-Log

                     Examples:
                       /bl
                       /bl:output.binlog
                       /bl:output.binlog;ProjectImports=None
                       /bl:output.binlog;ProjectImports=ZipFile
                       /bl:..\..\custom.binlog
                       /binaryLogger
    </source>
        <target state="translated">  /binaryLogger[:[LogFile=]output.binlog[;ProjectImports={None,Embed,ZipFile}]]
                     모든 빌드 이벤트를 압축된 이진 파일로 직렬화합니다.
                     기본적으로 이 파일은 현재 디렉터리에 있으며 이름은
                     "msbuild.binlog"입니다. 이진 로그는 빌드 프로세스를
                     자세히 설명하는 것으로, 나중에 텍스트 로그를 다시
                     구성하기 위해 사용할 수 있고 다른 분석 도구에 의해
                     사용될 수 있습니다. 이진 로그는 일반적으로 가장
                     상세한 텍스트 진단 수준 로그보다 10~20배 작지만,
                     더 자세한 정보를 포함하고 있습니다.
                     (약식: /bl)

                     이진 로거는 기본적으로 빌드 중에 가져온 모든 프로젝트와
                     발생한 대상 파일을 비롯한 프로젝트 파일의 소스 텍스트를
                     수집합니다. 선택적 ProjectImports 스위치는 이 동작을 제어합니다.

                      ProjectImports=None     - 프로젝트 가져오기를 수집하지
                                                않습니다.
                      ProjectImports=Embed    - 로그 파일에 프로젝트 가져오기를
                                                포함합니다.
                      ProjectImports=ZipFile  - 프로젝트 파일을
                                                output.projectimports.zip에 저장합니다.
                                                여기서 output은 이진 로그 파일 이름과
                                                같은 이름입니다.

                     ProjectImports의 기본 설정은 Embed입니다.
                     참고: 로거는 .cs, .cpp 등과 같은 MSBuild가 아닌 소스 파일은
                     수집하지 않습니다.

                     .binlog 파일을 프로젝트/솔루션 대신 인수로 msbuild.exe에
                     전달하여 "재생"할 수 있습니다.다른 로거는 원본 빌드가
		     발생하고 있는 것처럼 로그 파일에 포함된 정보를 받게 됩니다.
                     이진 로그 및 해당 사용법에 대한 자세한 내용은
                     다음 위치에서 확인할 수 있습니다.
                     https://github.com/Microsoft/msbuild/wiki/Binary-Log

                     예:
                       /bl
                       /bl:output.binlog
                       /bl:output.binlog;ProjectImports=None
                       /bl:output.binlog;ProjectImports=ZipFile
                       /bl:..\..\custom.binlog
                       /binaryLogger
    </target>
        <note>
      LOCALIZATION: The following should not be localized:
      1) "msbuild"
      2) the string "binlog" that describes the file extension
      3) all switch names and their short forms e.g. /bl and /binaryLogger
      LOCALIZATION: None of the lines should be longer than a standard width console window, eg 80 chars.
    </note>
      </trans-unit>
      <trans-unit id="HelpMessage_31_RestoreSwitch">
        <source>  /restore[:True|False]
                     Runs a target named Restore prior to building
                     other targets.  This is useful when your project
                     tree requires packages to be restored before they
                     can be built. Specifying /restore is the same as
                     specifying /restore:True.  Use the parameter to
                     override a value that comes from a response file.
                     (Short form: /r)
    </source>
        <target state="translated">  /restore[:True|False]
                     다른 대상을 빌드하기 전에 Restore라는 대상을
                     실행합니다. 프로젝트 트리에서 패키지를
                     빌드하려면 먼저 복원해야 하는 경우에
                     유용합니다. /restore를 지정하는 것은
                     /restore:True를 지정하는 것과 동일합니다. 이 매개 변수를 사용하여
                     지시 파일에서 가져오는 값을 재정의할 수 있습니다.
                     (약식: /r)
    </target>
        <note>
      LOCALIZATION: "/restore" and "/r" should not be localized.
      LOCALIZATION: None of the lines should be longer than a standard width console window, eg 80 chars.
    </note>
      </trans-unit>
      <trans-unit id="InvalidNodeReuseTrueValue">
        <source>MSBUILD : error MSB1042: Node reuse value is not valid. This version of MSBuild does not support node reuse. If specified, the node reuse switch value must be false.</source>
        <target state="translated">MSBUILD: error MSB1042: 노드 다시 사용 값이 유효하지 않습니다. 이 버전의 MSBuild에서는 노드 다시 사용을 지원하지 않습니다. 지정하는 경우 노드 다시 사용 스위치 값이 false여야 합니다.</target>
        <note>{StrBegin="MSBUILD : error MSB1042: "}
     UE: This message does not need in-line parameters because the exception takes care of displaying the invalid arg.
     This error is shown when a user specifies a node reuse value that is not equivalent to Boolean.TrueString or Boolean.FalseString.
     LOCALIZATION: The prefix "MSBUILD : error MSBxxxx:" should not be localized.
  </note>
      </trans-unit>
      <trans-unit id="InvalidRestoreValue">
        <source>MSBUILD : error MSB1052: Restore value is not valid. {0}</source>
        <target state="translated">MSBUILD : error MSB1052: 복원 값이 유효하지 않습니다. {0}.</target>
        <note>{StrBegin="MSBUILD : error MSB1052: "}
      UE: This message does not need in-line parameters because the exception takes care of displaying the invalid arg.
      This error is shown when a user specifies a restore value that is not equivalent to Boolean.TrueString or Boolean.FalseString.
      LOCALIZATION: The prefix "MSBUILD : error MSBxxxx:" should not be localized.
    </note>
      </trans-unit>
      <trans-unit id="HelpMessage_32_ProfilerSwitch">
        <source>  /profileevaluation:&lt;file&gt;    
                     Profiles MSBuild evaluation and writes the result 
                     to the specified file. If the extension of the specified
                     file is '.md', the result is generated in markdown
                     format. Otherwise, a tab separated file is produced.
    </source>
<<<<<<< HEAD
        <target state="new">  /profileevaluation:&lt;file&gt;    
                     Profiles MSBuild evaluation and writes the result 
                     to the specified file. If the extension of the specified
                     file is '.md', the result is generated in markdown
                     format. Otherwise, a tab separated file is produced.
=======
        <target state="translated">  /profileevaluation:&lt;file&gt;    
                     MSBuild 실행을 프로파일링하고 결과를 
                     지정된 파일에 씁니다. 지정된 파일의 확장명이
                     '.md'이면 결과가 markdown 형식으로
                     생성됩니다. 그렇지 않으면 탭으로 구분된 파일이 생성됩니다.
>>>>>>> a15eb55f
    </target>
        <note />
      </trans-unit>
      <trans-unit id="HelpMessage_33_RestorePropertySwitch">
        <source>  /restoreProperty:&lt;n&gt;=&lt;v&gt;
                     Set or override these project-level properties only
                     during restore and do not use properties specified
                     with the /property argument. &lt;n&gt; is the property
                     name, and &lt;v&gt; is the property value. Use a
                     semicolon or a comma to separate multiple properties,
                     or specify each property separately.
                     (Short form: /rp)
                     Example:
                       /restoreProperty:IsRestore=true;MyProperty=value
    </source>
<<<<<<< HEAD
        <target state="new">  /restoreProperty:&lt;n&gt;=&lt;v&gt;
                     Set or override these project-level properties only
                     during restore and do not use properties specified
                     with the /property argument. &lt;n&gt; is the property
                     name, and &lt;v&gt; is the property value. Use a
                     semicolon or a comma to separate multiple properties,
                     or specify each property separately.
                     (Short form: /rp)
                     Example:
=======
        <target state="translated">  /restoreProperty:&lt;n&gt;=&lt;v&gt;
                     복원 중에만 이러한 프로젝트 수준 속성을
                     설정하거나 재정의하고 /property 인수로 지정된 속성을
                     사용하지 않습니다. 여기서, &lt;n&gt;은 속성 이름이고
                     &lt;v&gt;는 속성 값입니다. 세미콜론
                     또는 쉼표를 사용하여 여러 속성을 구분하거나
                     각 속성을 따로 지정하세요.
                     (약식: /rp)
                     예:
>>>>>>> a15eb55f
                       /restoreProperty:IsRestore=true;MyProperty=value
    </target>
        <note>
      LOCALIZATION: "/restoreProperty" and "/rp" should not be localized.
      LOCALIZATION: None of the lines should be longer than a standard width console window, eg 80 chars.
    </note>
      </trans-unit>
      <trans-unit id="InvalidProfilerValue">
        <source>MSBUILD : error MSB1053: Provided filename is not valid. {0}</source>
<<<<<<< HEAD
        <target state="new">MSBUILD : error MSB1053: Provided filename is not valid. {0}</target>
=======
        <target state="translated">MSBUILD : 오류 MSB1053: 지정한 파일 이름이 유효하지 않습니다. {0}</target>
>>>>>>> a15eb55f
        <note />
      </trans-unit>
      <trans-unit id="MissingProfileParameterError">
        <source>MSBUILD :error MSB1054: A filename must be specified to generate the profiler result.</source>
<<<<<<< HEAD
        <target state="new">MSBUILD :error MSB1054: A filename must be specified to generate the profiler result.</target>
=======
        <target state="translated">MSBUILD :오류 MSB1054: 프로파일러 결과를 생성하려면 파일 이름을 지정해야 합니다.</target>
>>>>>>> a15eb55f
        <note />
      </trans-unit>
    </body>
  </file>
</xliff><|MERGE_RESOLUTION|>--- conflicted
+++ resolved
@@ -1394,19 +1394,11 @@
                      file is '.md', the result is generated in markdown
                      format. Otherwise, a tab separated file is produced.
     </source>
-<<<<<<< HEAD
-        <target state="new">  /profileevaluation:&lt;file&gt;    
-                     Profiles MSBuild evaluation and writes the result 
-                     to the specified file. If the extension of the specified
-                     file is '.md', the result is generated in markdown
-                     format. Otherwise, a tab separated file is produced.
-=======
         <target state="translated">  /profileevaluation:&lt;file&gt;    
                      MSBuild 실행을 프로파일링하고 결과를 
                      지정된 파일에 씁니다. 지정된 파일의 확장명이
                      '.md'이면 결과가 markdown 형식으로
                      생성됩니다. 그렇지 않으면 탭으로 구분된 파일이 생성됩니다.
->>>>>>> a15eb55f
     </target>
         <note />
       </trans-unit>
@@ -1422,17 +1414,6 @@
                      Example:
                        /restoreProperty:IsRestore=true;MyProperty=value
     </source>
-<<<<<<< HEAD
-        <target state="new">  /restoreProperty:&lt;n&gt;=&lt;v&gt;
-                     Set or override these project-level properties only
-                     during restore and do not use properties specified
-                     with the /property argument. &lt;n&gt; is the property
-                     name, and &lt;v&gt; is the property value. Use a
-                     semicolon or a comma to separate multiple properties,
-                     or specify each property separately.
-                     (Short form: /rp)
-                     Example:
-=======
         <target state="translated">  /restoreProperty:&lt;n&gt;=&lt;v&gt;
                      복원 중에만 이러한 프로젝트 수준 속성을
                      설정하거나 재정의하고 /property 인수로 지정된 속성을
@@ -1442,7 +1423,6 @@
                      각 속성을 따로 지정하세요.
                      (약식: /rp)
                      예:
->>>>>>> a15eb55f
                        /restoreProperty:IsRestore=true;MyProperty=value
     </target>
         <note>
@@ -1452,20 +1432,12 @@
       </trans-unit>
       <trans-unit id="InvalidProfilerValue">
         <source>MSBUILD : error MSB1053: Provided filename is not valid. {0}</source>
-<<<<<<< HEAD
-        <target state="new">MSBUILD : error MSB1053: Provided filename is not valid. {0}</target>
-=======
         <target state="translated">MSBUILD : 오류 MSB1053: 지정한 파일 이름이 유효하지 않습니다. {0}</target>
->>>>>>> a15eb55f
         <note />
       </trans-unit>
       <trans-unit id="MissingProfileParameterError">
         <source>MSBUILD :error MSB1054: A filename must be specified to generate the profiler result.</source>
-<<<<<<< HEAD
-        <target state="new">MSBUILD :error MSB1054: A filename must be specified to generate the profiler result.</target>
-=======
         <target state="translated">MSBUILD :오류 MSB1054: 프로파일러 결과를 생성하려면 파일 이름을 지정해야 합니다.</target>
->>>>>>> a15eb55f
         <note />
       </trans-unit>
     </body>
