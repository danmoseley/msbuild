--- conflicted
+++ resolved
@@ -1,12 +1,8 @@
 ﻿{
   "dependencies": {
-<<<<<<< HEAD
     "System.Reflection.Metadata": "1.3.0",
-    "System.Threading.Tasks.Dataflow": "4.6.0"
-=======
-    "Microsoft.Tpl.Dataflow": "4.5.24",
+    "System.Threading.Tasks.Dataflow": "4.6.0",
     "System.Collections.Immutable": "1.2.0"
->>>>>>> bcea6aee
   },
   "frameworks": {
     "net46": { },
