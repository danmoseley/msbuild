--- conflicted
+++ resolved
@@ -20,15 +20,9 @@
     {
     }
 
-<<<<<<< HEAD
     public void ProcessEvaluationFinishedEventArgs(IBuildAnalysisLoggingContext buildAnalysisContext, ProjectEvaluationFinishedEventArgs projectEvaluationFinishedEventArgs)
     {
     }
-=======
-    public void ProcessEvaluationFinishedEventArgs(AnalyzerLoggingContext buildAnalysisContext,
-        ProjectEvaluationFinishedEventArgs projectEvaluationFinishedEventArgs)
-    { }
->>>>>>> 368cb08f
 
     public void SetDataSource(BuildCheckDataSource buildCheckDataSource) { }
 
