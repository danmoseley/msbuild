﻿// Copyright (c) Microsoft. All rights reserved.
// Licensed under the MIT license. See LICENSE file in the project root for full license information.

using System;
using System.Collections.Generic;
using System.Globalization;
using System.IO;
using System.IO.Pipes;
using System.Diagnostics;
using System.Threading;
using System.Threading.Tasks;
using System.Runtime.InteropServices;
using System.Security.Principal;
using Task = System.Threading.Tasks.Task;

using Microsoft.Build.Eventing;
using Microsoft.Build.Exceptions;
using Microsoft.Build.Internal;
using Microsoft.Build.Shared;
using Microsoft.Build.Shared.FileSystem;
using Microsoft.Build.Utilities;

using BackendNativeMethods = Microsoft.Build.BackEnd.NativeMethods;

namespace Microsoft.Build.BackEnd
{
    /// <summary>
    /// Contains the shared pieces of code from NodeProviderOutOfProc
    /// and NodeProviderOutOfProcTaskHost.
    /// </summary>
    internal abstract class NodeProviderOutOfProcBase
    {
        /// <summary>
        /// The maximum number of bytes to write
        /// </summary>
        private const int MaxPacketWriteSize = 1048576;

        /// <summary>
        /// The number of times to retry creating an out-of-proc node.
        /// </summary>
        private const int NodeCreationRetries = 10;

        /// <summary>
        /// The amount of time to wait for an out-of-proc node to spool up before we give up.
        /// </summary>
        private const int TimeoutForNewNodeCreation = 30000;

        /// <summary>
        /// The build component host.
        /// </summary>
        private IBuildComponentHost _componentHost;

        /// <summary>
        /// Keeps track of the processes we've already checked for nodes so we don't check them again.
        /// </summary>
        private HashSet<string> _processesToIgnore = new HashSet<string>();

        /// <summary>
        /// Delegate used to tell the node provider that a context has terminated.
        /// </summary>
        /// <param name="nodeId">The id of the node which terminated.</param>
        internal delegate void NodeContextTerminateDelegate(int nodeId);

        /// <summary>
        /// The build component host.
        /// </summary>
        protected IBuildComponentHost ComponentHost
        {
            get { return _componentHost; }
            set { _componentHost = value; }
        }

        /// <summary>
        /// Sends data to the specified node.
        /// </summary>
        /// <param name="context">The node to which data shall be sent.</param>
        /// <param name="packet">The packet to send.</param>
        protected void SendData(NodeContext context, INodePacket packet)
        {
            ErrorUtilities.VerifyThrowArgumentNull(packet, nameof(packet));
            context.SendData(packet);
        }

        /// <summary>
        /// Shuts down all of the connected managed nodes.
        /// </summary>
        /// <param name="contextsToShutDown">List of the contexts to be shut down</param>
        /// <param name="enableReuse">Flag indicating if nodes should prepare for reuse.</param>
        protected void ShutdownConnectedNodes(List<NodeContext> contextsToShutDown, bool enableReuse)
        {
            // Send the build completion message to the nodes, causing them to shutdown or reset.
            _processesToIgnore.Clear();

            foreach (NodeContext nodeContext in contextsToShutDown)
            {
                nodeContext?.SendData(new NodeBuildComplete(enableReuse));
            }
        }

        /// <summary>
        /// Shuts down all of the managed nodes permanently.
        /// </summary>
        /// <param name="nodeReuse">Whether to reuse the node</param>
        /// <param name="terminateNode">Delegate used to tell the node provider that a context has terminated</param>
        protected void ShutdownAllNodes(bool nodeReuse, NodeContextTerminateDelegate terminateNode)
        {
            // INodePacketFactory
            INodePacketFactory factory = new NodePacketFactory();

            List<Process> nodeProcesses = GetPossibleRunningNodes().nodeProcesses;

            // Find proper MSBuildTaskHost executable name
            string msbuildtaskhostExeName = NodeProviderOutOfProcTaskHost.TaskHostNameForClr2TaskHost;

            // Search for all instances of msbuildtaskhost process and add them to the process list
            nodeProcesses.AddRange(new List<Process>(Process.GetProcessesByName(Path.GetFileNameWithoutExtension(msbuildtaskhostExeName))));

            // For all processes in the list, send signal to terminate if able to connect
            foreach (Process nodeProcess in nodeProcesses)
            {
                // A 2013 comment suggested some nodes take this long to respond, so a smaller timeout would miss nodes.
                int timeout = 30;

                // Attempt to connect to the process with the handshake without low priority.
                Stream nodeStream = NamedPipeUtil.TryConnectToProcess(nodeProcess.Id, timeout, NodeProviderOutOfProc.GetHandshake(nodeReuse, enableLowPriority: false, specialNode: false));

                // If we couldn't connect attempt to connect to the process with the handshake including low priority.
                nodeStream ??= NamedPipeUtil.TryConnectToProcess(nodeProcess.Id, timeout, NodeProviderOutOfProc.GetHandshake(nodeReuse, enableLowPriority: true, specialNode: false));

                // Attempt to connect to the non-worker process
                // Attempt to connect to the process with the handshake without low priority.
                nodeStream ??= NamedPipeUtil.TryConnectToProcess(nodeProcess.Id, timeout, NodeProviderOutOfProc.GetHandshake(nodeReuse, enableLowPriority: false, specialNode: true));
                // If we couldn't connect attempt to connect to the process with the handshake including low priority.
                nodeStream ??= NamedPipeUtil.TryConnectToProcess(nodeProcess.Id, timeout, NodeProviderOutOfProc.GetHandshake(nodeReuse, enableLowPriority: true, specialNode: true));

                if (nodeStream != null)
                {
                    // If we're able to connect to such a process, send a packet requesting its termination
                    CommunicationsUtilities.Trace("Shutting down node with pid = {0}", nodeProcess.Id);
                    NodeContext nodeContext = new NodeContext(0, nodeProcess.Id, nodeStream, factory, terminateNode);
                    nodeContext.SendData(new NodeBuildComplete(false /* no node reuse */));
                    nodeStream.Dispose();
                }
            }
        }

        /// <summary>
        /// Finds or creates a child process which can act as a node.
        /// </summary>
        /// <returns>The pipe stream representing the node.</returns>
        protected NodeContext GetNode(string msbuildLocation, string commandLineArgs, int nodeId, INodePacketFactory factory, Handshake hostHandshake, NodeContextTerminateDelegate terminateNode)
        {
#if DEBUG
            if (Execution.BuildManager.WaitForDebugger)
            {
                commandLineArgs += " /wfd";
            }
#endif

            if (String.IsNullOrEmpty(msbuildLocation))
            {
                msbuildLocation = _componentHost.BuildParameters.NodeExeLocation;
            }

            if (String.IsNullOrEmpty(msbuildLocation))
            {
                string msbuildExeName = Environment.GetEnvironmentVariable("MSBUILD_EXE_NAME");

                if (!String.IsNullOrEmpty(msbuildExeName))
                {
                    // we assume that MSBUILD_EXE_NAME is, in fact, just the name.
                    msbuildLocation = Path.Combine(msbuildExeName, ".exe");
                }
            }

#if FEATURE_NODE_REUSE
            // Try to connect to idle nodes if node reuse is enabled.
            if (_componentHost.BuildParameters.EnableNodeReuse)
            {
                (string expectedProcessName, List<Process> processes) runningNodesTuple = GetPossibleRunningNodes(msbuildLocation);

                CommunicationsUtilities.Trace("Attempting to connect to each existing {1} process in turn to establish node {0}...", nodeId, runningNodesTuple.expectedProcessName);
                foreach (Process nodeProcess in runningNodesTuple.processes)
                {
                    if (nodeProcess.Id == Process.GetCurrentProcess().Id)
                    {
                        continue;
                    }

                    // Get the full context of this inspection so that we can always skip this process when we have the same taskhost context
                    string nodeLookupKey = GetProcessesToIgnoreKey(hostHandshake, nodeProcess.Id);
                    if (_processesToIgnore.Contains(nodeLookupKey))
                    {
                        continue;
                    }

                    // We don't need to check this again
                    _processesToIgnore.Add(nodeLookupKey);

                    // Attempt to connect to each process in turn.
                    Stream nodeStream = NamedPipeUtil.TryConnectToProcess(nodeProcess.Id, 0 /* poll, don't wait for connections */, hostHandshake);
                    if (nodeStream != null)
                    {
                        // Connection successful, use this node.
                        CommunicationsUtilities.Trace("Successfully connected to existed node {0} which is PID {1}", nodeId, nodeProcess.Id);
                        return new NodeContext(nodeId, nodeProcess.Id, nodeStream, factory, terminateNode);
                    }
                }
            }
#endif

            // None of the processes we tried to connect to allowed a connection, so create a new one.
            // We try this in a loop because it is possible that there is another MSBuild multiproc
            // host process running somewhere which is also trying to create nodes right now.  It might
            // find our newly created node and connect to it before we get a chance.
            CommunicationsUtilities.Trace("Could not connect to existing process, now creating a process...");
            int retries = NodeCreationRetries;
            while (retries-- > 0)
            {
#if FEATURE_NET35_TASKHOST
                // We will also check to see if .NET 3.5 is installed in the case where we need to launch a CLR2 OOP TaskHost.
                // Failure to detect this has been known to stall builds when Windows pops up a related dialog.
                // It's also a waste of time when we attempt several times to launch multiple MSBuildTaskHost.exe (CLR2 TaskHost)
                // nodes because we should never be able to connect in this case.
                string taskHostNameForClr2TaskHost = Path.GetFileNameWithoutExtension(NodeProviderOutOfProcTaskHost.TaskHostNameForClr2TaskHost);
                if (Path.GetFileNameWithoutExtension(msbuildLocation).Equals(taskHostNameForClr2TaskHost, StringComparison.OrdinalIgnoreCase))
                {
                    if (FrameworkLocationHelper.GetPathToDotNetFrameworkV35(Shared.DotNetFrameworkArchitecture.Current) == null)
                    {
                        CommunicationsUtilities.Trace
                            (
                                "Failed to launch node from {0}. The required .NET Framework v3.5 is not installed or enabled. CommandLine: {1}",
                                msbuildLocation,
                                commandLineArgs
                            );

                        string nodeFailedToLaunchError = ResourceUtilities.GetResourceString("TaskHostNodeFailedToLaunchErrorCodeNet35NotInstalled");
                        throw new NodeFailedToLaunchException(null, nodeFailedToLaunchError);
                    }
                }
#endif

                // Create the node process
                int msbuildProcessId = LaunchNode(msbuildLocation, commandLineArgs);
                _processesToIgnore.Add(GetProcessesToIgnoreKey(hostHandshake, msbuildProcessId));

                // Note, when running under IMAGEFILEEXECUTIONOPTIONS registry key to debug, the process ID
                // gotten back from CreateProcess is that of the debugger, which causes this to try to connect
                // to the debugger process. Instead, use MSBUILDDEBUGONSTART=1

                // Now try to connect to it.
                Stream nodeStream = NamedPipeUtil.TryConnectToProcess(msbuildProcessId, TimeoutForNewNodeCreation, hostHandshake);
                if (nodeStream != null)
                {
                    // Connection successful, use this node.
                    CommunicationsUtilities.Trace("Successfully connected to created node {0} which is PID {1}", nodeId, msbuildProcessId);
                    return new NodeContext(nodeId, msbuildProcessId, nodeStream, factory, terminateNode);
                }
            }

            // We were unable to launch a node.
            CommunicationsUtilities.Trace("FAILED TO CONNECT TO A CHILD NODE");
            return null;
        }

        /// <summary>
        /// Finds processes named after either msbuild or msbuildtaskhost.
        /// </summary>
        /// <param name="msbuildLocation"></param>
        /// <returns>
        /// Item 1 is the name of the process being searched for.
        /// Item 2 is the list of processes themselves.
        /// </returns>
        private (string expectedProcessName, List<Process> nodeProcesses) GetPossibleRunningNodes(string msbuildLocation = null)
        {
            if (String.IsNullOrEmpty(msbuildLocation))
            {
                msbuildLocation = "MSBuild.exe";
            }

            var expectedProcessName = Path.GetFileNameWithoutExtension(GetCurrentHost() ?? msbuildLocation);

            List<Process> nodeProcesses = new List<Process>(Process.GetProcessesByName(expectedProcessName));

            // Trivial sort to try to prefer most recently used nodes
            nodeProcesses.Sort((left, right) => left.Id - right.Id);

            return (expectedProcessName, nodeProcesses);
        }

        /// <summary>
        /// Generate a string from task host context and the remote process to be used as key to lookup processes we have already
        /// attempted to connect to or are already connected to
        /// </summary>
        private string GetProcessesToIgnoreKey(Handshake hostHandshake, int nodeProcessId)
        {
            return hostHandshake.ToString() + "|" + nodeProcessId.ToString(CultureInfo.InvariantCulture);
        }

<<<<<<< HEAD
=======
#if !FEATURE_PIPEOPTIONS_CURRENTUSERONLY
        //  This code needs to be in a separate method so that we don't try (and fail) to load the Windows-only APIs when JIT-ing the code
        //  on non-Windows operating systems
        private void ValidateRemotePipeSecurityOnWindows(NamedPipeClientStream nodeStream)
        {
            SecurityIdentifier identifier = WindowsIdentity.GetCurrent().Owner;
#if FEATURE_PIPE_SECURITY
            PipeSecurity remoteSecurity = nodeStream.GetAccessControl();
#else
            var remoteSecurity = new PipeSecurity(nodeStream.SafePipeHandle, System.Security.AccessControl.AccessControlSections.Access |
                System.Security.AccessControl.AccessControlSections.Owner | System.Security.AccessControl.AccessControlSections.Group);
#endif
            IdentityReference remoteOwner = remoteSecurity.GetOwner(typeof(SecurityIdentifier));
            if (remoteOwner != identifier)
            {
                CommunicationsUtilities.Trace("The remote pipe owner {0} does not match {1}", remoteOwner.Value, identifier.Value);
                throw new UnauthorizedAccessException();
            }
        }
#endif

        /// <summary>
        /// Attempts to connect to the specified process.
        /// </summary>
        private Stream TryConnectToProcess(int nodeProcessId, int timeout, Handshake handshake)
        {
            // Try and connect to the process.
            string pipeName = NamedPipeUtil.GetPipeNameOrPath("MSBuild" + nodeProcessId);

            NamedPipeClientStream nodeStream = new NamedPipeClientStream(".", pipeName, PipeDirection.InOut, PipeOptions.Asynchronous
#if FEATURE_PIPEOPTIONS_CURRENTUSERONLY
                                                                         | PipeOptions.CurrentUserOnly
#endif
                                                                         );
            CommunicationsUtilities.Trace("Attempting connect to PID {0} with pipe {1} with timeout {2} ms", nodeProcessId, pipeName, timeout);

            try
            {
                nodeStream.Connect(timeout);

#if !FEATURE_PIPEOPTIONS_CURRENTUSERONLY
                if (NativeMethodsShared.IsWindows && !NativeMethodsShared.IsMono)
                {
                    // Verify that the owner of the pipe is us.  This prevents a security hole where a remote node has
                    // been faked up with ACLs that would let us attach to it.  It could then issue fake build requests back to
                    // us, potentially causing us to execute builds that do harmful or unexpected things.  The pipe owner can
                    // only be set to the user's own SID by a normal, unprivileged process.  The conditions where a faked up
                    // remote node could set the owner to something else would also let it change owners on other objects, so
                    // this would be a security flaw upstream of us.
                    ValidateRemotePipeSecurityOnWindows(nodeStream);
                }
#endif

                int[] handshakeComponents = handshake.RetrieveHandshakeComponents();
                for (int i = 0; i < handshakeComponents.Length; i++)
                {
                    CommunicationsUtilities.Trace("Writing handshake part {0} to pipe {1}", i, pipeName);
                    nodeStream.WriteIntForHandshake(handshakeComponents[i]);
                }

                // This indicates that we have finished all the parts of our handshake; hopefully the endpoint has as well.
                nodeStream.WriteEndOfHandshakeSignal();

                CommunicationsUtilities.Trace("Reading handshake from pipe {0}", pipeName);

#if NETCOREAPP2_1 || MONO
                nodeStream.ReadEndOfHandshakeSignal(true, timeout);
#else
                nodeStream.ReadEndOfHandshakeSignal(true);
#endif
                // We got a connection.
                CommunicationsUtilities.Trace("Successfully connected to pipe {0}...!", pipeName);
                return nodeStream;
            }
            catch (Exception e) when (!ExceptionHandling.IsCriticalException(e))
            {
                // Can be:
                // UnauthorizedAccessException -- Couldn't connect, might not be a node.
                // IOException -- Couldn't connect, already in use.
                // TimeoutException -- Couldn't connect, might not be a node.
                // InvalidOperationException – Couldn’t connect, probably a different build
                CommunicationsUtilities.Trace("Failed to connect to pipe {0}. {1}", pipeName, e.Message.TrimEnd());

                // If we don't close any stream, we might hang up the child
                nodeStream?.Dispose();
            }

            return null;
        }

>>>>>>> dc3d014d
        /// <summary>
        /// Creates a new MSBuild process
        /// </summary>
        internal static int LaunchNode(string msbuildLocation, string commandLineArgs)
        {
            // Should always have been set already.
            ErrorUtilities.VerifyThrowInternalLength(msbuildLocation, nameof(msbuildLocation));

            if (!FileSystems.Default.FileExists(msbuildLocation))
            {
                throw new BuildAbortedException(ResourceUtilities.FormatResourceStringStripCodeAndKeyword("CouldNotFindMSBuildExe", msbuildLocation));
            }

            // Repeat the executable name as the first token of the command line because the command line
            // parser logic expects it and will otherwise skip the first argument
            commandLineArgs = msbuildLocation + " " + commandLineArgs;

            BackendNativeMethods.STARTUP_INFO startInfo = new BackendNativeMethods.STARTUP_INFO();
            startInfo.cb = Marshal.SizeOf<BackendNativeMethods.STARTUP_INFO>();

            // Null out the process handles so that the parent process does not wait for the child process
            // to exit before it can exit.
            uint creationFlags = 0;
            if (Traits.Instance.EscapeHatches.EnsureStdOutForChildNodesIsPrimaryStdout)
            {
                creationFlags = BackendNativeMethods.NORMALPRIORITYCLASS;
            }

            if (String.IsNullOrEmpty(Environment.GetEnvironmentVariable("MSBUILDNODEWINDOW")))
            {
                if (!Traits.Instance.EscapeHatches.EnsureStdOutForChildNodesIsPrimaryStdout)
                {
                    // Redirect the streams of worker nodes so that this MSBuild.exe's
                    // parent doesn't wait on idle worker nodes to close streams
                    // after the build is complete.
                    startInfo.hStdError = BackendNativeMethods.InvalidHandle;
                    startInfo.hStdInput = BackendNativeMethods.InvalidHandle;
                    startInfo.hStdOutput = BackendNativeMethods.InvalidHandle;
                    startInfo.dwFlags = BackendNativeMethods.STARTFUSESTDHANDLES;
                    creationFlags |= BackendNativeMethods.CREATENOWINDOW;
                }
            }
            else
            {
                creationFlags |= BackendNativeMethods.CREATE_NEW_CONSOLE;
            }

            BackendNativeMethods.SECURITY_ATTRIBUTES processSecurityAttributes = new BackendNativeMethods.SECURITY_ATTRIBUTES();
            BackendNativeMethods.SECURITY_ATTRIBUTES threadSecurityAttributes = new BackendNativeMethods.SECURITY_ATTRIBUTES();
            processSecurityAttributes.nLength = Marshal.SizeOf<BackendNativeMethods.SECURITY_ATTRIBUTES>();
            threadSecurityAttributes.nLength = Marshal.SizeOf<BackendNativeMethods.SECURITY_ATTRIBUTES>();

            CommunicationsUtilities.Trace("Launching node from {0}", msbuildLocation);

            string exeName = msbuildLocation;

#if RUNTIME_TYPE_NETCORE || MONO
            // Mono automagically uses the current mono, to execute a managed assembly
            if (!NativeMethodsShared.IsMono)
            {
                // Run the child process with the same host as the currently-running process.
                exeName = GetCurrentHost();
                commandLineArgs = "\"" + msbuildLocation + "\" " + commandLineArgs;
            }
#endif

            if (!NativeMethodsShared.IsWindows)
            {
                ProcessStartInfo processStartInfo = new ProcessStartInfo();
                processStartInfo.FileName = exeName;
                processStartInfo.Arguments = commandLineArgs;
                if (!Traits.Instance.EscapeHatches.EnsureStdOutForChildNodesIsPrimaryStdout)
                {
                    // Redirect the streams of worker nodes so that this MSBuild.exe's
                    // parent doesn't wait on idle worker nodes to close streams
                    // after the build is complete.
                    processStartInfo.RedirectStandardInput = true;
                    processStartInfo.RedirectStandardOutput = true;
                    processStartInfo.RedirectStandardError = true;
                    processStartInfo.CreateNoWindow = (creationFlags | BackendNativeMethods.CREATENOWINDOW) == BackendNativeMethods.CREATENOWINDOW;
                }
                processStartInfo.UseShellExecute = false;

                Process process;
                try
                {
                    process = Process.Start(processStartInfo);
                }
                catch (Exception ex)
                {
                    CommunicationsUtilities.Trace
                       (
                           "Failed to launch node from {0}. CommandLine: {1}" + Environment.NewLine + "{2}",
                           msbuildLocation,
                           commandLineArgs,
                           ex.ToString()
                       );

                    throw new NodeFailedToLaunchException(ex);
                }

                CommunicationsUtilities.Trace("Successfully launched {1} node with PID {0}", process.Id, exeName);
                return process.Id;
            }
            else
            {
#if RUNTIME_TYPE_NETCORE
                if (NativeMethodsShared.IsWindows)
                {
                    // Repeat the executable name in the args to suit CreateProcess
                    commandLineArgs = "\"" + exeName + "\" " + commandLineArgs;
                }
#endif

                BackendNativeMethods.PROCESS_INFORMATION processInfo = new BackendNativeMethods.PROCESS_INFORMATION();

                bool result = BackendNativeMethods.CreateProcess
                    (
                        exeName,
                        commandLineArgs,
                        ref processSecurityAttributes,
                        ref threadSecurityAttributes,
                        false,
                        creationFlags,
                        BackendNativeMethods.NullPtr,
                        null,
                        ref startInfo,
                        out processInfo
                    );

                if (!result)
                {
                    // Creating an instance of this exception calls GetLastWin32Error and also converts it to a user-friendly string.
                    System.ComponentModel.Win32Exception e = new System.ComponentModel.Win32Exception();

                    CommunicationsUtilities.Trace
                        (
                            "Failed to launch node from {0}. System32 Error code {1}. Description {2}. CommandLine: {2}",
                            msbuildLocation,
                            e.NativeErrorCode.ToString(CultureInfo.InvariantCulture),
                            e.Message,
                            commandLineArgs
                        );

                    throw new NodeFailedToLaunchException(e.NativeErrorCode.ToString(CultureInfo.InvariantCulture), e.Message);
                }

                int childProcessId = processInfo.dwProcessId;

                if (processInfo.hProcess != IntPtr.Zero && processInfo.hProcess != NativeMethods.InvalidHandle)
                {
                    NativeMethodsShared.CloseHandle(processInfo.hProcess);
                }

                if (processInfo.hThread != IntPtr.Zero && processInfo.hThread != NativeMethods.InvalidHandle)
                {
                    NativeMethodsShared.CloseHandle(processInfo.hThread);
                }

                CommunicationsUtilities.Trace("Successfully launched {1} node with PID {0}", childProcessId, exeName);
                return childProcessId;
            }
        }

#if RUNTIME_TYPE_NETCORE || MONO
        private static string CurrentHost;
#endif

        /// <summary>
        /// Identify the .NET host of the current process.
        /// </summary>
        /// <returns>The full path to the executable hosting the current process, or null if running on Full Framework on Windows.</returns>
        private static string GetCurrentHost()
        {
#if RUNTIME_TYPE_NETCORE || MONO
            if (CurrentHost == null)
            {
                using (Process currentProcess = Process.GetCurrentProcess())
                {
                    CurrentHost = currentProcess.MainModule.FileName;
                }
            }

            return CurrentHost;
#else
            return null;
#endif
        }

        /// <summary>
        /// Class which wraps up the communications infrastructure for a given node.
        /// </summary>
        internal class NodeContext
        {
            // The pipe(s) used to communicate with the node.
            private Stream _clientToServerStream;
            private Stream _serverToClientStream;

            /// <summary>
            /// The factory used to create packets from data read off the pipe.
            /// </summary>
            private INodePacketFactory _packetFactory;

            /// <summary>
            /// The node id assigned by the node provider.
            /// </summary>
            private int _nodeId;

            /// <summary>
            /// The process id
            /// </summary>
            private int _processId;

            /// <summary>
            /// An array used to store the header byte for each packet when read.
            /// </summary>
            private byte[] _headerByte;

            /// <summary>
            /// A buffer typically big enough to handle a packet body.
            /// </summary>
            private byte[] _smallReadBuffer;

            /// <summary>
            /// Event indicating the node has terminated.
            /// </summary>
            private ManualResetEvent _nodeTerminated;

            /// <summary>
            /// Delegate called when the context terminates.
            /// </summary>
            private NodeContextTerminateDelegate _terminateDelegate;

            /// <summary>
            /// Per node read buffers
            /// </summary>
            private SharedReadBuffer _sharedReadBuffer;

            /// <summary>
            /// Constructor.
            /// </summary>
            public NodeContext(int nodeId, int processId,
                Stream nodePipe,
                INodePacketFactory factory, NodeContextTerminateDelegate terminateDelegate)
            {
                _nodeId = nodeId;
                _processId = processId;
                _clientToServerStream = nodePipe;
                _serverToClientStream = nodePipe;
                _packetFactory = factory;
                _headerByte = new byte[5]; // 1 for the packet type, 4 for the body length
                _smallReadBuffer = new byte[1000]; // 1000 was just an average seen on one profile run.
                _nodeTerminated = new ManualResetEvent(false);
                _terminateDelegate = terminateDelegate;
                _sharedReadBuffer = InterningBinaryReader.CreateSharedBuffer();
            }

            /// <summary>
            /// Starts a new asynchronous read operation for this node.
            /// </summary>
            public void BeginAsyncPacketRead()
            {
#if FEATURE_APM
                _clientToServerStream.BeginRead(_headerByte, 0, _headerByte.Length, HeaderReadComplete, this);
#else
                ThreadPool.QueueUserWorkItem(delegate
                {
                    var ignored = RunPacketReadLoopAsync();
                });
#endif
            }

#if !FEATURE_APM
            public async Task RunPacketReadLoopAsync()
            {
                while (true)
                {
                    try
                    {
                        int bytesRead = await CommunicationsUtilities.ReadAsync(_clientToServerStream, _headerByte, _headerByte.Length);
                        if (!ProcessHeaderBytesRead(bytesRead))
                        {
                            return;
                        }
                    }
                    catch (IOException e)
                    {
                        CommunicationsUtilities.Trace(_nodeId, "EXCEPTION in RunPacketReadLoopAsync: {0}", e);
                        _packetFactory.RoutePacket(_nodeId, new NodeShutdown(NodeShutdownReason.ConnectionFailed));
                        Close();
                        return;
                    }

                    NodePacketType packetType = (NodePacketType)_headerByte[0];
                    int packetLength = BitConverter.ToInt32(_headerByte, 1);

                    byte[] packetData;
                    if (packetLength < _smallReadBuffer.Length)
                    {
                        packetData = _smallReadBuffer;
                    }
                    else
                    {
                        // Preallocated buffer is not large enough to hold the body. Allocate now, but don't hold it forever.
                        packetData = new byte[packetLength];
                    }

                    try
                    {
                        int bytesRead = await CommunicationsUtilities.ReadAsync(_clientToServerStream, packetData, packetLength);
                        if (!ProcessBodyBytesRead(bytesRead, packetLength, packetType))
                        {
                            return;
                        }
                    }
                    catch (IOException e)
                    {
                        CommunicationsUtilities.Trace(_nodeId, "EXCEPTION in RunPacketReadLoopAsync (Reading): {0}", e);
                        _packetFactory.RoutePacket(_nodeId, new NodeShutdown(NodeShutdownReason.ConnectionFailed));
                        Close();
                        return;
                    }

                    // Read and route the packet.
                    if (!ReadAndRoutePacket(packetType, packetData, packetLength))
                    {
                        return;
                    }

                    if (packetType == NodePacketType.NodeShutdown)
                    {
                        Close();
                        return;
                    }
                }
            }
#endif

            /// <summary>
            /// Sends the specified packet to this node.
            /// </summary>
            /// <param name="packet">The packet to send.</param>
            public void SendData(INodePacket packet)
            {
                MemoryStream writeStream = new MemoryStream();
                ITranslator writeTranslator = BinaryTranslator.GetWriteTranslator(writeStream);
                try
                {
                    writeStream.WriteByte((byte)packet.Type);

                    // Pad for the packet length
                    writeStream.Write(BitConverter.GetBytes((int)0), 0, 4);
                    packet.Translate(writeTranslator);

                    // Now plug in the real packet length
                    writeStream.Position = 1;
                    writeStream.Write(BitConverter.GetBytes((int)writeStream.Length - 5), 0, 4);

                    byte[] writeStreamBuffer = writeStream.GetBuffer();

                    for (int i = 0; i < writeStream.Length; i += MaxPacketWriteSize)
                    {
                        int lengthToWrite = Math.Min((int)writeStream.Length - i, MaxPacketWriteSize);
                        if ((int)writeStream.Length - i <= MaxPacketWriteSize)
                        {
                            // We are done, write the last bit asynchronously.  This is actually the general case for
                            // most packets in the build, and the asynchronous behavior here is desirable.
#if FEATURE_APM
                            _serverToClientStream.BeginWrite(writeStreamBuffer, i, lengthToWrite, PacketWriteComplete, null);
#else
                            _serverToClientStream.WriteAsync(writeStreamBuffer, i, lengthToWrite);
#endif
                            return;
                        }
                        else
                        {
                            // If this packet is longer that we can write in one go, then we need to break it up.  We can't
                            // return out of this function and let the rest of the system continue because another operation
                            // might want to send data immediately afterward, and that could result in overlapping writes
                            // to the pipe on different threads.
#if FEATURE_APM
                            IAsyncResult result = _serverToClientStream.BeginWrite(writeStream.GetBuffer(), i, lengthToWrite, null, null);
                            _serverToClientStream.EndWrite(result);
#else
                            _serverToClientStream.Write(writeStreamBuffer, i, lengthToWrite);
#endif
                        }
                    }
                }
                catch (IOException e)
                {
                    // Do nothing here because any exception will be caught by the async read handler
                    CommunicationsUtilities.Trace(_nodeId, "EXCEPTION in SendData: {0}", e);
                }
                catch (ObjectDisposedException) // This happens if a child dies unexpectedly
                {
                    // Do nothing here because any exception will be caught by the async read handler
                }
            }

            /// <summary>
            /// Closes the node's context, disconnecting it from the node.
            /// </summary>
            public void Close()
            {
                _clientToServerStream.Dispose();
                if (!object.ReferenceEquals(_clientToServerStream, _serverToClientStream))
                {
                    _serverToClientStream.Dispose();
                }
                _terminateDelegate(_nodeId);
            }

#if FEATURE_APM
            /// <summary>
            /// Completes the asynchronous packet write to the node.
            /// </summary>
            private void PacketWriteComplete(IAsyncResult result)
            {
                try
                {
                    _serverToClientStream.EndWrite(result);
                }
                catch (IOException)
                {
                    // Do nothing here because any exception will be caught by the async read handler
                }
            }
#endif

            private bool ProcessHeaderBytesRead(int bytesRead)
            {
                if (bytesRead != _headerByte.Length)
                {
                    CommunicationsUtilities.Trace(_nodeId, "COMMUNICATIONS ERROR (HRC) Node: {0} Process: {1} Bytes Read: {2} Expected: {3}", _nodeId, _processId, bytesRead, _headerByte.Length);
                    try
                    {
                        Process childProcess = Process.GetProcessById(_processId);
                        if (childProcess?.HasExited != false)
                        {
                            CommunicationsUtilities.Trace(_nodeId, "   Child Process {0} has exited.", _processId);
                        }
                        else
                        {
                            CommunicationsUtilities.Trace(_nodeId, "   Child Process {0} is still running.", _processId);
                        }
                    }
                    catch (Exception e) when (!ExceptionHandling.IsCriticalException(e))
                    {
                        CommunicationsUtilities.Trace(_nodeId, "Unable to retrieve remote process information. {0}", e);
                    }

                    _packetFactory.RoutePacket(_nodeId, new NodeShutdown(NodeShutdownReason.ConnectionFailed));
                    Close();
                    return false;
                }

                return true;
            }

#if FEATURE_APM
            /// <summary>
            /// Callback invoked by the completion of a read of a header byte on one of the named pipes.
            /// </summary>
            private void HeaderReadComplete(IAsyncResult result)
            {
                int bytesRead;
                try
                {
                    try
                    {
                        bytesRead = _clientToServerStream.EndRead(result);
                    }

                    // Workaround for CLR stress bug; it sporadically calls us twice on the same async
                    // result, and EndRead will throw on the second one. Pretend the second one never happened.
                    catch (ArgumentException)
                    {
                        CommunicationsUtilities.Trace(_nodeId, "Hit CLR bug #825607: called back twice on same async result; ignoring");
                        return;
                    }

                    if (!ProcessHeaderBytesRead(bytesRead))
                    {
                        return;
                    }
                }
                catch (IOException e)
                {
                    CommunicationsUtilities.Trace(_nodeId, "EXCEPTION in HeaderReadComplete: {0}", e);
                    _packetFactory.RoutePacket(_nodeId, new NodeShutdown(NodeShutdownReason.ConnectionFailed));
                    Close();
                    return;
                }

                int packetLength = BitConverter.ToInt32(_headerByte, 1);
                MSBuildEventSource.Log.PacketReadSize(packetLength);

                byte[] packetData;
                if (packetLength < _smallReadBuffer.Length)
                {
                    packetData = _smallReadBuffer;
                }
                else
                {
                    // Preallocated buffer is not large enough to hold the body. Allocate now, but don't hold it forever.
                    packetData = new byte[packetLength];
                }

                _clientToServerStream.BeginRead(packetData, 0, packetLength, BodyReadComplete, new Tuple<byte[], int>(packetData, packetLength));
            }
#endif

            private bool ProcessBodyBytesRead(int bytesRead, int packetLength, NodePacketType packetType)
            {
                if (bytesRead != packetLength)
                {
                    CommunicationsUtilities.Trace(_nodeId, "Bad packet read for packet {0} - Expected {1} bytes, got {2}", packetType, packetLength, bytesRead);
                    _packetFactory.RoutePacket(_nodeId, new NodeShutdown(NodeShutdownReason.ConnectionFailed));
                    Close();
                    return false;
                }
                return true;
            }

            private bool ReadAndRoutePacket(NodePacketType packetType, byte [] packetData, int packetLength)
            {
                try
                {
                    // The buffer is publicly visible so that InterningBinaryReader doesn't have to copy to an intermediate buffer.
                    // Since the buffer is publicly visible dispose right away to discourage outsiders from holding a reference to it.
                    using (var packetStream = new MemoryStream(packetData, 0, packetLength, /*writeable*/ false, /*bufferIsPubliclyVisible*/ true))
                    {
                        ITranslator readTranslator = BinaryTranslator.GetReadTranslator(packetStream, _sharedReadBuffer);
                        _packetFactory.DeserializeAndRoutePacket(_nodeId, packetType, readTranslator);
                    }
                }
                catch (IOException e)
                {
                    CommunicationsUtilities.Trace(_nodeId, "EXCEPTION in ReadAndRoutPacket: {0}", e);
                    _packetFactory.RoutePacket(_nodeId, new NodeShutdown(NodeShutdownReason.ConnectionFailed));
                    Close();
                    return false;
                }
                return true;
            }

#if FEATURE_APM
            /// <summary>
            /// Method called when the body of a packet has been read.
            /// </summary>
            private void BodyReadComplete(IAsyncResult result)
            {
                NodePacketType packetType = (NodePacketType)_headerByte[0];
                var state = (Tuple<byte[], int>)result.AsyncState;
                byte[] packetData = state.Item1;
                int packetLength = state.Item2;
                int bytesRead;

                try
                {
                    try
                    {
                        bytesRead = _clientToServerStream.EndRead(result);
                    }

                    // Workaround for CLR stress bug; it sporadically calls us twice on the same async
                    // result, and EndRead will throw on the second one. Pretend the second one never happened.
                    catch (ArgumentException)
                    {
                        CommunicationsUtilities.Trace(_nodeId, "Hit CLR bug #825607: called back twice on same async result; ignoring");
                        return;
                    }

                    if (!ProcessBodyBytesRead(bytesRead, packetLength, packetType))
                    {
                        return;
                    }
                }
                catch (IOException e)
                {
                    CommunicationsUtilities.Trace(_nodeId, "EXCEPTION in BodyReadComplete (Reading): {0}", e);
                    _packetFactory.RoutePacket(_nodeId, new NodeShutdown(NodeShutdownReason.ConnectionFailed));
                    Close();
                    return;
                }

                // Read and route the packet.
                if (!ReadAndRoutePacket(packetType, packetData, packetLength))
                {
                    return;
                }

                if (packetType != NodePacketType.NodeShutdown)
                {
                    // Read the next packet.
                    BeginAsyncPacketRead();
                }
                else
                {
                    Close();
                }
            }
#endif
        }
    }
}<|MERGE_RESOLUTION|>--- conflicted
+++ resolved
@@ -297,99 +297,6 @@
             return hostHandshake.ToString() + "|" + nodeProcessId.ToString(CultureInfo.InvariantCulture);
         }
 
-<<<<<<< HEAD
-=======
-#if !FEATURE_PIPEOPTIONS_CURRENTUSERONLY
-        //  This code needs to be in a separate method so that we don't try (and fail) to load the Windows-only APIs when JIT-ing the code
-        //  on non-Windows operating systems
-        private void ValidateRemotePipeSecurityOnWindows(NamedPipeClientStream nodeStream)
-        {
-            SecurityIdentifier identifier = WindowsIdentity.GetCurrent().Owner;
-#if FEATURE_PIPE_SECURITY
-            PipeSecurity remoteSecurity = nodeStream.GetAccessControl();
-#else
-            var remoteSecurity = new PipeSecurity(nodeStream.SafePipeHandle, System.Security.AccessControl.AccessControlSections.Access |
-                System.Security.AccessControl.AccessControlSections.Owner | System.Security.AccessControl.AccessControlSections.Group);
-#endif
-            IdentityReference remoteOwner = remoteSecurity.GetOwner(typeof(SecurityIdentifier));
-            if (remoteOwner != identifier)
-            {
-                CommunicationsUtilities.Trace("The remote pipe owner {0} does not match {1}", remoteOwner.Value, identifier.Value);
-                throw new UnauthorizedAccessException();
-            }
-        }
-#endif
-
-        /// <summary>
-        /// Attempts to connect to the specified process.
-        /// </summary>
-        private Stream TryConnectToProcess(int nodeProcessId, int timeout, Handshake handshake)
-        {
-            // Try and connect to the process.
-            string pipeName = NamedPipeUtil.GetPipeNameOrPath("MSBuild" + nodeProcessId);
-
-            NamedPipeClientStream nodeStream = new NamedPipeClientStream(".", pipeName, PipeDirection.InOut, PipeOptions.Asynchronous
-#if FEATURE_PIPEOPTIONS_CURRENTUSERONLY
-                                                                         | PipeOptions.CurrentUserOnly
-#endif
-                                                                         );
-            CommunicationsUtilities.Trace("Attempting connect to PID {0} with pipe {1} with timeout {2} ms", nodeProcessId, pipeName, timeout);
-
-            try
-            {
-                nodeStream.Connect(timeout);
-
-#if !FEATURE_PIPEOPTIONS_CURRENTUSERONLY
-                if (NativeMethodsShared.IsWindows && !NativeMethodsShared.IsMono)
-                {
-                    // Verify that the owner of the pipe is us.  This prevents a security hole where a remote node has
-                    // been faked up with ACLs that would let us attach to it.  It could then issue fake build requests back to
-                    // us, potentially causing us to execute builds that do harmful or unexpected things.  The pipe owner can
-                    // only be set to the user's own SID by a normal, unprivileged process.  The conditions where a faked up
-                    // remote node could set the owner to something else would also let it change owners on other objects, so
-                    // this would be a security flaw upstream of us.
-                    ValidateRemotePipeSecurityOnWindows(nodeStream);
-                }
-#endif
-
-                int[] handshakeComponents = handshake.RetrieveHandshakeComponents();
-                for (int i = 0; i < handshakeComponents.Length; i++)
-                {
-                    CommunicationsUtilities.Trace("Writing handshake part {0} to pipe {1}", i, pipeName);
-                    nodeStream.WriteIntForHandshake(handshakeComponents[i]);
-                }
-
-                // This indicates that we have finished all the parts of our handshake; hopefully the endpoint has as well.
-                nodeStream.WriteEndOfHandshakeSignal();
-
-                CommunicationsUtilities.Trace("Reading handshake from pipe {0}", pipeName);
-
-#if NETCOREAPP2_1 || MONO
-                nodeStream.ReadEndOfHandshakeSignal(true, timeout);
-#else
-                nodeStream.ReadEndOfHandshakeSignal(true);
-#endif
-                // We got a connection.
-                CommunicationsUtilities.Trace("Successfully connected to pipe {0}...!", pipeName);
-                return nodeStream;
-            }
-            catch (Exception e) when (!ExceptionHandling.IsCriticalException(e))
-            {
-                // Can be:
-                // UnauthorizedAccessException -- Couldn't connect, might not be a node.
-                // IOException -- Couldn't connect, already in use.
-                // TimeoutException -- Couldn't connect, might not be a node.
-                // InvalidOperationException – Couldn’t connect, probably a different build
-                CommunicationsUtilities.Trace("Failed to connect to pipe {0}. {1}", pipeName, e.Message.TrimEnd());
-
-                // If we don't close any stream, we might hang up the child
-                nodeStream?.Dispose();
-            }
-
-            return null;
-        }
-
->>>>>>> dc3d014d
         /// <summary>
         /// Creates a new MSBuild process
         /// </summary>
