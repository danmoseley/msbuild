﻿// Copyright (c) Microsoft. All rights reserved.
// Licensed under the MIT license. See LICENSE file in the project root for full license information.

using System;
using System.Diagnostics;
using System.IO;
using System.Runtime.InteropServices;

using Microsoft.Build.Shared;

using NUnit.Framework;

namespace Microsoft.Build.UnitTests
{
    [TestFixture]
    public sealed class NativeMethodsShared_Tests
    {
        #region Data

        // Create a delegate to test the GetProcessId method when using GetProcAddress
        private delegate uint GetProcessIdDelegate();

        #endregion

        #region Tests

        /// <summary>
        /// Confirms we can find a file on the system path.
        /// </summary>
        [Test]
        public void FindFileOnPath()
        {
            string expectedCmdPath;
            string shellName;
            if (NativeMethodsShared.IsWindows)
            {
#if FEATURE_SPECIAL_FOLDERS
                expectedCmdPath = Path.Combine(Environment.GetFolderPath(Environment.SpecialFolder.System), "cmd.exe");
#else
                expectedCmdPath = Path.Combine(FileUtilities.GetFolderPath(FileUtilities.SpecialFolder.System), "cmd.exe");
#endif
                shellName = "cmd.exe";
            }
            else
            {
                expectedCmdPath = "/bin/sh";
                shellName = "sh";
            }

            string cmdPath = NativeMethodsShared.FindOnPath(shellName);
            Assert.IsNotNull(cmdPath);

            // for the NUnit "Standard Out" tab
            Console.WriteLine("Expected location of \"" + shellName + "\": " + expectedCmdPath);
            Console.WriteLine("Found \"" + shellName + "\" here: " + cmdPath);

            Assert.AreEqual(0, String.Compare(cmdPath, expectedCmdPath, StringComparison.OrdinalIgnoreCase));
        }

        /// <summary>
        /// Confirms we can find a file on the system path even if the path
        /// to the file is very long.
        /// </summary>
        [Test]
        public void FindFileOnPathAfterResizingBuffer()
        {
            int savedMaxPath = NativeMethodsShared.MAX_PATH;

            try
            {
                // make the default buffer size very small -- intentionally don't use
                // zero, otherwise StringBuilder will use some default larger capacity
                NativeMethodsShared.MAX_PATH = 1;

                FindFileOnPath();
            }
            finally
            {
                NativeMethodsShared.MAX_PATH = savedMaxPath;
            }
        }
        /// <summary>
        /// Confirms we cannot find a bogus file on the system path.
        /// </summary>
        [Test]
        public void DoNotFindFileOnPath()
        {
            string bogusFile = Path.ChangeExtension(Guid.NewGuid().ToString(), ".txt");
            // for the NUnit "Standard Out" tab
            Console.WriteLine("The bogus file name is: " + bogusFile);

            string bogusFilePath = NativeMethodsShared.FindOnPath(bogusFile);

            Assert.IsNull(bogusFilePath);
        }

        /// <summary>
        /// Verify that getProcAddress works, bug previously was due to a bug in the attributes used to pinvoke the method
        /// when that bug was in play this test would fail.
        /// </summary>
        [Test]
        public void TestGetProcAddress()
        {
            if (!NativeMethodsShared.IsWindows)
            {
                Assert.Ignore("No Kernel32.dll except on Windows");
            }

            IntPtr kernel32Dll = NativeMethodsShared.LoadLibrary("kernel32.dll");
            try
            {
                IntPtr processHandle = NativeMethodsShared.NullIntPtr;
                if (kernel32Dll != NativeMethodsShared.NullIntPtr)
                {
                    processHandle = NativeMethodsShared.GetProcAddress(kernel32Dll, "GetCurrentProcessId");
                }
                else
                {
                    Assert.Fail();
                }

                // Make sure the pointer passed back for the method is not null
                Assert.IsTrue(processHandle != NativeMethodsShared.NullIntPtr);

                //Actually call the method
                GetProcessIdDelegate processIdDelegate = (GetProcessIdDelegate)Marshal.GetDelegateForFunctionPointer(processHandle, typeof(GetProcessIdDelegate));
                uint processId = processIdDelegate();

                //Make sure the return value is the same as retrieved from the .net methods to make sure everything works
                Assert.AreEqual((uint)Process.GetCurrentProcess().Id, processId, "Expected the .net processId to match the one from GetCurrentProcessId");
            }
            finally
            {
                if (kernel32Dll != NativeMethodsShared.NullIntPtr)
                {
                    NativeMethodsShared.FreeLibrary(kernel32Dll);
                }
            }
        }

        /// <summary>
        /// Verifies that when NativeMethodsShared.GetLastWriteFileUtcTime() is called on a
        /// missing time, DateTime.MinValue is returned.
        /// </summary>
        [Test]
        public void GetLastWriteFileUtcTimeReturnsMinValueForMissingFile()
        {
            string nonexistentFile = FileUtilities.GetTemporaryFile();
            // Make sure that the file does not, in fact, exist.
            File.Delete(nonexistentFile);

            DateTime nonexistentFileTime = NativeMethodsShared.GetLastWriteFileUtcTime(nonexistentFile);
            Assert.AreEqual(nonexistentFileTime, DateTime.MinValue);
        }

        /// <summary>
        /// Verifies that NativeMethodsShared.SetCurrentDirectory(), when called on a nonexistent
        /// directory, will not set the current directory to that location. 
        /// </summary>
        [Test]
        public void SetCurrentDirectoryDoesNotSetNonexistentFolder()
        {
<<<<<<< HEAD
            string currentDirectory = Environment.CurrentDirectory;
            string nonexistentDirectory = Path.Combine(currentDirectory, "foo", "bar", "baz");
=======
            string currentDirectory = Directory.GetCurrentDirectory();
            string nonexistentDirectory = currentDirectory + @"foo\bar\baz";
>>>>>>> 41c51190

            // Make really sure the nonexistent directory doesn't actually exist
            if (Directory.Exists(nonexistentDirectory))
            {
                for (int i = 0; i < 10; i++)
                {
                    nonexistentDirectory = Path.Combine(currentDirectory, "foo", "bar", "baz") + Guid.NewGuid();

                    if (!Directory.Exists(nonexistentDirectory))
                    {
                        break;
                    }
                }
            }

            if (Directory.Exists(nonexistentDirectory))
            {
                Assert.Fail("Directory.Exists(nonexistentDirectory)", "Tried 10 times to get a nonexistent directory name and failed -- please try again");
            }
            else
            {
                bool exceptionCaught = false;
                try
                {
                    NativeMethodsShared.SetCurrentDirectory(nonexistentDirectory);
                }
                catch (Exception e)
                {
                    exceptionCaught = true;
                    Console.WriteLine(e.Message);
                }
                finally
                {
                    // verify that the current directory did not change
                    Assert.IsFalse(exceptionCaught, "SetCurrentDirectory should not throw!");
                    Assert.AreEqual(currentDirectory, Directory.GetCurrentDirectory());
                }
            }
        }

        #endregion
    }
}<|MERGE_RESOLUTION|>--- conflicted
+++ resolved
@@ -160,13 +160,8 @@
         [Test]
         public void SetCurrentDirectoryDoesNotSetNonexistentFolder()
         {
-<<<<<<< HEAD
-            string currentDirectory = Environment.CurrentDirectory;
+            string currentDirectory = Directory.GetCurrentDirectory();
             string nonexistentDirectory = Path.Combine(currentDirectory, "foo", "bar", "baz");
-=======
-            string currentDirectory = Directory.GetCurrentDirectory();
-            string nonexistentDirectory = currentDirectory + @"foo\bar\baz";
->>>>>>> 41c51190
 
             // Make really sure the nonexistent directory doesn't actually exist
             if (Directory.Exists(nonexistentDirectory))
