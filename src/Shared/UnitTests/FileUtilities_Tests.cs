﻿// Copyright (c) Microsoft. All rights reserved.
// Licensed under the MIT license. See LICENSE file in the project root for full license information.

using System;
using NUnit.Framework;
using System.Text;

using Microsoft.Build.Shared;
using System.IO;

namespace Microsoft.Build.UnitTests
{
    [TestFixture]
    public class FileUtilities_Tests
    {
        /// <summary>
        /// Exercises FileUtilities.ItemSpecModifiers.GetItemSpecModifier
        /// </summary>
        [Test]
        public void GetItemSpecModifier()
        {
            TestGetItemSpecModifier(Directory.GetCurrentDirectory());
            TestGetItemSpecModifier(null);
        }

        private static void TestGetItemSpecModifier(string currentDirectory)
        {
            string cache = null;
            string modifier = FileUtilities.ItemSpecModifiers.GetItemSpecModifier(currentDirectory, "foo", String.Empty, FileUtilities.ItemSpecModifiers.RecursiveDir, ref cache);
            Assert.AreEqual(String.Empty, modifier);

            cache = null;
            modifier = FileUtilities.ItemSpecModifiers.GetItemSpecModifier(currentDirectory, "foo", String.Empty, FileUtilities.ItemSpecModifiers.ModifiedTime, ref cache);
            Assert.AreEqual(String.Empty, modifier);

            cache = null;
            modifier = FileUtilities.ItemSpecModifiers.GetItemSpecModifier(currentDirectory, @"foo\goo", String.Empty, FileUtilities.ItemSpecModifiers.RelativeDir, ref cache);
            Assert.AreEqual(@"foo\", modifier);

            // confirm we get the same thing back the second time
            modifier = FileUtilities.ItemSpecModifiers.GetItemSpecModifier(currentDirectory, @"foo\goo", String.Empty, FileUtilities.ItemSpecModifiers.RelativeDir, ref cache);
            Assert.AreEqual(@"foo\", modifier);

            cache = null;
            modifier = FileUtilities.ItemSpecModifiers.GetItemSpecModifier(currentDirectory, @"c:\foo.txt", String.Empty, FileUtilities.ItemSpecModifiers.FullPath, ref cache);
            Assert.AreEqual(@"c:\foo.txt", modifier);
            Assert.AreEqual(@"c:\foo.txt", cache);

            modifier = FileUtilities.ItemSpecModifiers.GetItemSpecModifier(currentDirectory, @"c:\foo.txt", String.Empty, FileUtilities.ItemSpecModifiers.RootDir, ref cache);
            Assert.AreEqual(@"c:\", modifier);

            modifier = FileUtilities.ItemSpecModifiers.GetItemSpecModifier(currentDirectory, @"c:\foo.txt", String.Empty, FileUtilities.ItemSpecModifiers.Filename, ref cache);
            Assert.AreEqual(@"foo", modifier);

            modifier = FileUtilities.ItemSpecModifiers.GetItemSpecModifier(currentDirectory, @"c:\foo.txt", String.Empty, FileUtilities.ItemSpecModifiers.Extension, ref cache);
            Assert.AreEqual(@".txt", modifier);

            modifier = FileUtilities.ItemSpecModifiers.GetItemSpecModifier(currentDirectory, @"c:\foo.txt", String.Empty, FileUtilities.ItemSpecModifiers.Directory, ref cache);
            Assert.AreEqual(String.Empty, modifier);

            modifier = FileUtilities.ItemSpecModifiers.GetItemSpecModifier(currentDirectory, @"c:\foo.txt", String.Empty, FileUtilities.ItemSpecModifiers.Identity, ref cache);
            Assert.AreEqual(@"c:\foo.txt", modifier);

            modifier = FileUtilities.ItemSpecModifiers.GetItemSpecModifier(currentDirectory, @"c:\foo.txt", @"c:\abc\goo.proj", FileUtilities.ItemSpecModifiers.DefiningProjectDirectory, ref cache);
            Assert.AreEqual(@"c:\abc\", modifier);

            modifier = FileUtilities.ItemSpecModifiers.GetItemSpecModifier(currentDirectory, @"c:\foo.txt", @"c:\abc\goo.proj", FileUtilities.ItemSpecModifiers.DefiningProjectExtension, ref cache);
            Assert.AreEqual(@".proj", modifier);

            modifier = FileUtilities.ItemSpecModifiers.GetItemSpecModifier(currentDirectory, @"c:\foo.txt", @"c:\abc\goo.proj", FileUtilities.ItemSpecModifiers.DefiningProjectFullPath, ref cache);
            Assert.AreEqual(@"c:\abc\goo.proj", modifier);

            modifier = FileUtilities.ItemSpecModifiers.GetItemSpecModifier(currentDirectory, @"c:\foo.txt", @"c:\abc\goo.proj", FileUtilities.ItemSpecModifiers.DefiningProjectName, ref cache);
            Assert.AreEqual(@"goo", modifier);
        }

        [Test]
        public void MakeRelativeTests()
        {
            Assert.AreEqual(@"foo.cpp", FileUtilities.MakeRelative(@"c:\abc\def", @"c:\abc\def\foo.cpp"));
            Assert.AreEqual(@"def\foo.cpp", FileUtilities.MakeRelative(@"c:\abc\", @"c:\abc\def\foo.cpp"));
            Assert.AreEqual(@"..\foo.cpp", FileUtilities.MakeRelative(@"c:\abc\def\xyz", @"c:\abc\def\foo.cpp"));
            Assert.AreEqual(@"..\ttt\foo.cpp", FileUtilities.MakeRelative(@"c:\abc\def\xyz\", @"c:\abc\def\ttt\foo.cpp"));
            Assert.AreEqual(@"e:\abc\def\foo.cpp", FileUtilities.MakeRelative(@"c:\abc\def", @"e:\abc\def\foo.cpp"));
            Assert.AreEqual(@"foo.cpp", FileUtilities.MakeRelative(@"\\aaa\abc\def", @"\\aaa\abc\def\foo.cpp"));
            Assert.AreEqual(@"foo.cpp", FileUtilities.MakeRelative(@"c:\abc\def", @"foo.cpp"));
            Assert.AreEqual(@"foo.cpp", FileUtilities.MakeRelative(@"c:\abc\def", @"..\def\foo.cpp"));
            Assert.AreEqual(@"\\host\path\file", FileUtilities.MakeRelative(@"c:\abc\def", @"\\host\path\file"));
            Assert.AreEqual(@"\\host\d$\file", FileUtilities.MakeRelative(@"c:\abc\def", @"\\host\d$\file"));
        }

        /// <summary>
        /// Exercises FileUtilities.ItemSpecModifiers.GetItemSpecModifier on a bad path.
        /// </summary>
        [Test]
        [ExpectedException(typeof(InvalidOperationException))]
        public void GetItemSpecModifierOnBadPath()
        {
            TestGetItemSpecModifierOnBadPath(Directory.GetCurrentDirectory());
        }

        /// <summary>
        /// Exercises FileUtilities.ItemSpecModifiers.GetItemSpecModifier on a bad path.
        /// </summary>
        [Test]
        [ExpectedException(typeof(InvalidOperationException))]
        public void GetItemSpecModifierOnBadPath2()
        {
            TestGetItemSpecModifierOnBadPath(null);
        }

        private static void TestGetItemSpecModifierOnBadPath(string currentDirectory)
        {
            try
            {
                string cache = null;
                string modifier = FileUtilities.ItemSpecModifiers.GetItemSpecModifier(currentDirectory, @"http://www.microsoft.com", String.Empty, FileUtilities.ItemSpecModifiers.RootDir, ref cache);
            }
            catch (Exception e)
            {
                // so I can see the exception message in NUnit's "Standard Out" window
                Console.WriteLine(e.Message);
                throw;
            }
        }

        [Test]
        public void GetFileInfoNoThrowBasic()
        {
            string file = null;
            try
            {
                file = FileUtilities.GetTemporaryFile();
                FileInfo info = FileUtilities.GetFileInfoNoThrow(file);
                Assert.IsTrue(info.LastWriteTime == new FileInfo(file).LastWriteTime);
            }
            finally
            {
                if (file != null) File.Delete(file);
            }
        }

        [Test]
        public void GetFileInfoNoThrowNonexistent()
        {
            FileInfo info = FileUtilities.GetFileInfoNoThrow("this_file_is_nonexistent");
            Assert.IsTrue(info == null);
        }

        /// <summary>
        /// Exercises FileUtilities.EndsWithSlash
        /// </summary>
        [Test]
        public void EndsWithSlash()
        {
            Assert.IsTrue(FileUtilities.EndsWithSlash(@"C:\foo\"));
            Assert.IsTrue(FileUtilities.EndsWithSlash(@"C:\"));
            Assert.IsTrue(FileUtilities.EndsWithSlash(@"\"));

            Assert.IsTrue(FileUtilities.EndsWithSlash(@"http://www.microsoft.com/"));
            Assert.IsTrue(FileUtilities.EndsWithSlash(@"//server/share/"));
            Assert.IsTrue(FileUtilities.EndsWithSlash(@"/"));

            Assert.IsFalse(FileUtilities.EndsWithSlash(@"C:\foo"));
            Assert.IsFalse(FileUtilities.EndsWithSlash(@"C:"));
            Assert.IsFalse(FileUtilities.EndsWithSlash(@"foo"));

            // confirm that empty string doesn't barf
            Assert.IsFalse(FileUtilities.EndsWithSlash(String.Empty));
        }

        /// <summary>
        /// Exercises FileUtilities.GetDirectory
        /// </summary>
        [Test]
        public void GetDirectoryWithTrailingSlash()
        {
            Assert.AreEqual(NativeMethodsShared.IsWindows ? @"c:\" : "/", FileUtilities.GetDirectory(NativeMethodsShared.IsWindows ? @"c:\" : "/"));
            Assert.AreEqual(NativeMethodsShared.IsWindows ? @"c:\" : "/", FileUtilities.GetDirectory(NativeMethodsShared.IsWindows ? @"c:\foo" : "/foo"));
            Assert.AreEqual(NativeMethodsShared.IsWindows ? @"c:" : "/", FileUtilities.GetDirectory(NativeMethodsShared.IsWindows ? @"c:" : "/"));
            Assert.AreEqual(FileUtilities.FixFilePath(@"\"), FileUtilities.GetDirectory(@"\"));
            Assert.AreEqual(FileUtilities.FixFilePath(@"\"), FileUtilities.GetDirectory(@"\foo"));
            Assert.AreEqual(FileUtilities.FixFilePath(@"..\"), FileUtilities.GetDirectory(@"..\foo"));
            Assert.AreEqual(FileUtilities.FixFilePath(@"\foo\"), FileUtilities.GetDirectory(@"\foo\"));
            Assert.AreEqual(FileUtilities.FixFilePath(@"\\server\share"), FileUtilities.GetDirectory(@"\\server\share"));
            Assert.AreEqual(FileUtilities.FixFilePath(@"\\server\share\"), FileUtilities.GetDirectory(@"\\server\share\"));
            Assert.AreEqual(FileUtilities.FixFilePath(@"\\server\share\"), FileUtilities.GetDirectory(@"\\server\share\file"));
            Assert.AreEqual(FileUtilities.FixFilePath(@"\\server\share\directory\"), FileUtilities.GetDirectory(@"\\server\share\directory\"));
            Assert.AreEqual(FileUtilities.FixFilePath(@"foo\"), FileUtilities.GetDirectory(@"foo\bar"));
            Assert.AreEqual(FileUtilities.FixFilePath(@"\foo\bar\"), FileUtilities.GetDirectory(@"\foo\bar\"));
            Assert.AreEqual(String.Empty, FileUtilities.GetDirectory("foo"));
        }

        /// <summary>
        /// Exercises FileUtilities.HasExtension
        /// </summary>
        [Test]
        public void HasExtension()
        {
            Assert.IsTrue(FileUtilities.HasExtension("foo.txt", new string[] { ".EXE", ".TXT" }), "test 1");
            Assert.IsFalse(FileUtilities.HasExtension("foo.txt", new string[] { ".EXE", ".DLL" }), "test 2");
        }

        /// <summary>
        /// Exercises FileUtilities.EnsureTrailingSlash
        /// </summary>
        [Test]
        public void EnsureTrailingSlash()
        {
            // Doesn't have a trailing slash to start with.
            Assert.AreEqual(FileUtilities.FixFilePath(@"foo\bar\"), FileUtilities.EnsureTrailingSlash(@"foo\bar"), "test 1");
            Assert.AreEqual(FileUtilities.FixFilePath(@"foo/bar\"), FileUtilities.EnsureTrailingSlash(@"foo/bar"), "test 2");

            // Already has a trailing slash to start with.
            Assert.AreEqual(FileUtilities.FixFilePath(@"foo/bar/"), FileUtilities.EnsureTrailingSlash(@"foo/bar/"), "test 3");
            Assert.AreEqual(FileUtilities.FixFilePath(@"foo\bar\"), FileUtilities.EnsureTrailingSlash(@"foo\bar\"), "test 4");
            Assert.AreEqual(FileUtilities.FixFilePath(@"foo/bar\"), FileUtilities.EnsureTrailingSlash(@"foo/bar\"), "test 5");
            Assert.AreEqual(FileUtilities.FixFilePath(@"foo\bar/"), FileUtilities.EnsureTrailingSlash(@"foo\bar/"), "test 5");
        }

        /// <summary>
        /// Exercises FileUtilities.ItemSpecModifiers.IsItemSpecModifier
        /// </summary>
        [Test]
        public void IsItemSpecModifier()
        {
            // Positive matches using exact case.
            Assert.IsTrue(FileUtilities.ItemSpecModifiers.IsItemSpecModifier("FullPath"), "test 1");
            Assert.IsTrue(FileUtilities.ItemSpecModifiers.IsItemSpecModifier("RootDir"), "test 2");
            Assert.IsTrue(FileUtilities.ItemSpecModifiers.IsItemSpecModifier("Filename"), "test 3");
            Assert.IsTrue(FileUtilities.ItemSpecModifiers.IsItemSpecModifier("Extension"), "test 4");
            Assert.IsTrue(FileUtilities.ItemSpecModifiers.IsItemSpecModifier("RelativeDir"), "test 5");
            Assert.IsTrue(FileUtilities.ItemSpecModifiers.IsItemSpecModifier("Directory"), "test 6");
            Assert.IsTrue(FileUtilities.ItemSpecModifiers.IsItemSpecModifier("RecursiveDir"), "test 7");
            Assert.IsTrue(FileUtilities.ItemSpecModifiers.IsItemSpecModifier("Identity"), "test 8");
            Assert.IsTrue(FileUtilities.ItemSpecModifiers.IsItemSpecModifier("ModifiedTime"), "test 9");
            Assert.IsTrue(FileUtilities.ItemSpecModifiers.IsItemSpecModifier("CreatedTime"), "test 10");
            Assert.IsTrue(FileUtilities.ItemSpecModifiers.IsItemSpecModifier("AccessedTime"), "test 11");

            // Positive matches using different case.
            Assert.IsTrue(FileUtilities.ItemSpecModifiers.IsItemSpecModifier("fullPath"), "test 21");
            Assert.IsTrue(FileUtilities.ItemSpecModifiers.IsItemSpecModifier("rootDir"), "test 22");
            Assert.IsTrue(FileUtilities.ItemSpecModifiers.IsItemSpecModifier("filename"), "test 23");
            Assert.IsTrue(FileUtilities.ItemSpecModifiers.IsItemSpecModifier("extension"), "test 24");
            Assert.IsTrue(FileUtilities.ItemSpecModifiers.IsItemSpecModifier("relativeDir"), "test 25");
            Assert.IsTrue(FileUtilities.ItemSpecModifiers.IsItemSpecModifier("directory"), "test 26");
            Assert.IsTrue(FileUtilities.ItemSpecModifiers.IsItemSpecModifier("recursiveDir"), "test 27");
            Assert.IsTrue(FileUtilities.ItemSpecModifiers.IsItemSpecModifier("identity"), "test 28");
            Assert.IsTrue(FileUtilities.ItemSpecModifiers.IsItemSpecModifier("modifiedTime"), "test 29");
            Assert.IsTrue(FileUtilities.ItemSpecModifiers.IsItemSpecModifier("createdTime"), "test 30");
            Assert.IsTrue(FileUtilities.ItemSpecModifiers.IsItemSpecModifier("accessedTime"), "test 31");

            // Negative tests to get maximum code coverage inside the many many different branches
            // of FileUtilities.ItemSpecModifiers.IsItemSpecModifier.
            Assert.IsFalse(FileUtilities.ItemSpecModifiers.IsItemSpecModifier("rootxxx"), "test 41");
            Assert.IsFalse(FileUtilities.ItemSpecModifiers.IsItemSpecModifier("Rootxxx"), "test 42");
            Assert.IsFalse(FileUtilities.ItemSpecModifiers.IsItemSpecModifier("xxxxxxx"), "test 43");

            Assert.IsFalse(FileUtilities.ItemSpecModifiers.IsItemSpecModifier("filexxxx"), "test 44");
            Assert.IsFalse(FileUtilities.ItemSpecModifiers.IsItemSpecModifier("Filexxxx"), "test 45");
            Assert.IsFalse(FileUtilities.ItemSpecModifiers.IsItemSpecModifier("idenxxxx"), "test 46");
            Assert.IsFalse(FileUtilities.ItemSpecModifiers.IsItemSpecModifier("Idenxxxx"), "test 47");
            Assert.IsFalse(FileUtilities.ItemSpecModifiers.IsItemSpecModifier("xxxxxxxx"), "test 48");

            Assert.IsFalse(FileUtilities.ItemSpecModifiers.IsItemSpecModifier("extenxxxx"), "test 49");
            Assert.IsFalse(FileUtilities.ItemSpecModifiers.IsItemSpecModifier("Extenxxxx"), "test 50");
            Assert.IsFalse(FileUtilities.ItemSpecModifiers.IsItemSpecModifier("direcxxxx"), "test 51");
            Assert.IsFalse(FileUtilities.ItemSpecModifiers.IsItemSpecModifier("Direcxxxx"), "test 52");
            Assert.IsFalse(FileUtilities.ItemSpecModifiers.IsItemSpecModifier("xxxxxxxxx"), "test 53");

            Assert.IsFalse(FileUtilities.ItemSpecModifiers.IsItemSpecModifier("xxxxxxxxxx"), "test 54");

            Assert.IsFalse(FileUtilities.ItemSpecModifiers.IsItemSpecModifier("relativexxx"), "test 55");
            Assert.IsFalse(FileUtilities.ItemSpecModifiers.IsItemSpecModifier("Relativexxx"), "test 56");
            Assert.IsFalse(FileUtilities.ItemSpecModifiers.IsItemSpecModifier("createdxxxx"), "test 57");
            Assert.IsFalse(FileUtilities.ItemSpecModifiers.IsItemSpecModifier("Createdxxxx"), "test 58");
            Assert.IsFalse(FileUtilities.ItemSpecModifiers.IsItemSpecModifier("xxxxxxxxxxx"), "test 59");

            Assert.IsFalse(FileUtilities.ItemSpecModifiers.IsItemSpecModifier("recursivexxx"), "test 60");
            Assert.IsFalse(FileUtilities.ItemSpecModifiers.IsItemSpecModifier("Recursivexxx"), "test 61");
            Assert.IsFalse(FileUtilities.ItemSpecModifiers.IsItemSpecModifier("accessedxxxx"), "test 62");
            Assert.IsFalse(FileUtilities.ItemSpecModifiers.IsItemSpecModifier("Accessedxxxx"), "test 63");
            Assert.IsFalse(FileUtilities.ItemSpecModifiers.IsItemSpecModifier("modifiedxxxx"), "test 64");
            Assert.IsFalse(FileUtilities.ItemSpecModifiers.IsItemSpecModifier("Modifiedxxxx"), "test 65");
            Assert.IsFalse(FileUtilities.ItemSpecModifiers.IsItemSpecModifier("xxxxxxxxxxxx"), "test 66");

            Assert.IsFalse(FileUtilities.ItemSpecModifiers.IsItemSpecModifier(null), "test 67");
        }

        [Test]
        public void CheckDerivableItemSpecModifiers()
        {
            Assert.IsTrue(FileUtilities.ItemSpecModifiers.IsDerivableItemSpecModifier("Filename"));
            Assert.IsFalse(FileUtilities.ItemSpecModifiers.IsDerivableItemSpecModifier("RecursiveDir"));
            Assert.IsFalse(FileUtilities.ItemSpecModifiers.IsDerivableItemSpecModifier("recursivedir"));
        }

        [Test]
        public void GetExecutablePath()
        {
<<<<<<< HEAD
            string path;
=======
            string path = Path.Combine(Directory.GetCurrentDirectory(), "msbuild.exe").ToLowerInvariant();
>>>>>>> 41c51190

            // If FileUtilities knows we are running tests, it will return the assembly path, not the
            // module path
            if (FileUtilities.RunningTests)
            {
                path =
                    Path.Combine(
                        Path.GetDirectoryName(FileUtilities.ExecutingAssemblyPath)
                            .TrimEnd(new[] { Path.DirectorySeparatorChar, Path.AltDirectorySeparatorChar }),
                        "MSBuild.exe");
            }
            else
            {
                StringBuilder sb = new StringBuilder(NativeMethodsShared.MAX_PATH);
                NativeMethodsShared.GetModuleFileName(NativeMethodsShared.NullHandleRef, sb, sb.Capacity);
                path = sb.ToString();
            }

            string configPath = FileUtilities.CurrentExecutableConfigurationFilePath;
            string directoryName = FileUtilities.CurrentExecutableDirectory;
            string executablePath = FileUtilities.CurrentExecutablePath;
            Assert.IsTrue(string.Compare(configPath, executablePath + ".config", StringComparison.OrdinalIgnoreCase) == 0);
            Assert.IsTrue(string.Compare(path, executablePath, StringComparison.OrdinalIgnoreCase) == 0);
            Assert.IsTrue(string.Compare(directoryName, Path.GetDirectoryName(path), StringComparison.OrdinalIgnoreCase) == 0);
        }

        [Test]
        public void NormalizePathThatFitsIntoMaxPath()
        {
            string currentDirectory = @"c:\aardvark\aardvark\1234567890\1234567890\1234567890\1234567890\1234567890\1234567890\1234567890\1234567890\1234567890\1234567890\1234567890\1234567890\1234567890\1234567890\1234567890\1234567890\1234567890\1234567890";
            string filePath = @"..\..\..\..\..\..\1234567890\1234567890\1234567890\1234567890\1234567890\1234567890\a.cs";
            string fullPath = @"c:\aardvark\aardvark\1234567890\1234567890\1234567890\1234567890\1234567890\1234567890\1234567890\1234567890\1234567890\1234567890\1234567890\1234567890\1234567890\1234567890\1234567890\1234567890\1234567890\1234567890\a.cs";

            Assert.AreEqual(fullPath, FileUtilities.NormalizePath(Path.Combine(currentDirectory, filePath)));
        }

        [Test]
        [ExpectedException(typeof(PathTooLongException))]
        public void NormalizePathThatDoesntFitIntoMaxPath()
        {
            string currentDirectory = @"c:\aardvark\aardvark\1234567890\1234567890\1234567890\1234567890\1234567890\1234567890\1234567890\1234567890\1234567890\1234567890\1234567890\1234567890\1234567890\1234567890\1234567890\1234567890\1234567890\1234567890\1234567890\1234567890\1234567890\1234567890\1234567890\1234567890\1234567890\1234567890\1234567890\1234567890\1234567890\1234567890\1234567890\1234567890\1234567890\1234567890\1234567890\1234567890";
            string filePath = @"..\..\..\..\..\..\1234567890\1234567890\1234567890\1234567890\1234567890\1234567890\a.cs";

            // This path ends up over 420 characters long
            string fullPath = @"c:\aardvark\aardvark\1234567890\1234567890\1234567890\1234567890\1234567890\1234567890\1234567890\1234567890\1234567890\1234567890\1234567890\1234567890\1234567890\1234567890\1234567890\1234567890\1234567890\1234567890\1234567890\1234567890\1234567890\1234567890\1234567890\1234567890\1234567890\1234567890\1234567890\1234567890\1234567890\1234567890\1234567890\1234567890\1234567890\1234567890\1234567890\1234567890\a.cs";

            Assert.AreEqual(fullPath, FileUtilities.NormalizePath(Path.Combine(currentDirectory, filePath)));
        }

        [Test]
        public void GetItemSpecModifierRootDirThatFitsIntoMaxPath()
        {
            string currentDirectory = @"c:\aardvark\aardvark\1234567890\1234567890\1234567890\1234567890\1234567890\1234567890\1234567890\1234567890\1234567890\1234567890\1234567890\1234567890\1234567890\1234567890\1234567890\1234567890\1234567890\1234567890";
            string fullPath = @"c:\aardvark\aardvark\1234567890\1234567890\1234567890\1234567890\1234567890\1234567890\1234567890\1234567890\1234567890\1234567890\1234567890\1234567890\1234567890\1234567890\1234567890\1234567890\1234567890\1234567890\a.cs";
            string cache = fullPath;

            Assert.AreEqual(@"c:\", FileUtilities.ItemSpecModifiers.GetItemSpecModifier(currentDirectory, fullPath, String.Empty, FileUtilities.ItemSpecModifiers.RootDir, ref cache));
        }

        [Test]
        [ExpectedException(typeof(ArgumentNullException))]
        public void NormalizePathNull()
        {
            Assert.AreEqual(null, FileUtilities.NormalizePath(null));
        }

        [Test]
        [ExpectedException(typeof(ArgumentException))]
        public void NormalizePathEmpty()
        {
            Assert.AreEqual(null, FileUtilities.NormalizePath(String.Empty));
        }

        [Test]
        [ExpectedException(typeof(ArgumentException))]
        public void NormalizePathBadUNC1()
        {
            Assert.AreEqual(null, FileUtilities.NormalizePath(@"\\"));
        }

        [Test]
        [ExpectedException(typeof(ArgumentException))]
        public void NormalizePathBadUNC2()
        {
            Assert.AreEqual(null, FileUtilities.NormalizePath(@"\\XXX\"));
        }

        [Test]
        [ExpectedException(typeof(ArgumentException))]
        public void NormalizePathBadUNC3()
        {
            Assert.AreEqual(@"\\localhost", FileUtilities.NormalizePath(@"\\localhost"));
        }

        [Test]
        public void NormalizePathGoodUNC()
        {
            Assert.AreEqual(@"\\localhost\share", FileUtilities.NormalizePath(@"\\localhost\share"));
        }

        [Test]
        public void NormalizePathTooLongWithDots()
        {
            string longPart = new string('x', 300);
            Assert.AreEqual(@"c:\abc\def", FileUtilities.NormalizePath(@"c:\abc\" + longPart + @"\..\def"));
        }

        [Test]
        [ExpectedException(typeof(ArgumentException))]
        public void NormalizePathBadGlobalroot()
        {
            /*
             From Path.cs
               // Check for \\?\Globalroot, an internal mechanism to the kernel
               // that provides aliases for drives and other undocumented stuff.
               // The kernel team won't even describe the full set of what
               // is available here - we don't want managed apps mucking 
               // with this for security reasons.
             * */
            Assert.AreEqual(null, FileUtilities.NormalizePath(@"\\?\globalroot\XXX"));
        }

        [Test]
        [ExpectedException(typeof(ArgumentException))]
        public void NormalizePathInvalid()
        {
            string filePath = @"c:\aardvark\|||";
            Assert.AreEqual(null, FileUtilities.NormalizePath(filePath));
        }

        [Test]
        public void FileOrDirectoryExistsNoThrow()
        {
            Assert.AreEqual(false, FileUtilities.FileOrDirectoryExistsNoThrow("||"));
            Assert.AreEqual(false, FileUtilities.FileOrDirectoryExistsNoThrow("c:\\doesnot_exist"));
            Assert.AreEqual(true, FileUtilities.FileOrDirectoryExistsNoThrow("c:\\"));
            Assert.AreEqual(true, FileUtilities.FileOrDirectoryExistsNoThrow(Path.GetTempPath()));

            string path = null;

            try
            {
                path = FileUtilities.GetTemporaryFile();
                Assert.AreEqual(true, FileUtilities.FileOrDirectoryExistsNoThrow(path));
            }
            finally
            {
                File.Delete(path);
            }
        }

        [Test]
        public void FileOrDirectoryExistsNoThrowTooLongWithDots()
        {
            int length = (Environment.SystemDirectory + @"\" + @"\..\..\..\" + Environment.SystemDirectory.Substring(3)).Length;

            string longPart = new string('x', 260 - length); // We want the shortest that is > max path.

            string inputPath = Environment.SystemDirectory + @"\" + longPart + @"\..\..\..\" + Environment.SystemDirectory.Substring(3);
            Console.WriteLine(inputPath.Length);

            // "c:\windows\system32\<verylong>\..\..\windows\system32" exists
            Assert.AreEqual(true, FileUtilities.FileOrDirectoryExistsNoThrow(inputPath));
            Assert.AreEqual(false, FileUtilities.FileOrDirectoryExistsNoThrow(inputPath.Replace('\\', 'X')));
        }

        [Test]
        public void FileOrDirectoryExistsNoThrowTooLongWithDotsRelative()
        {
            int length = (Environment.SystemDirectory + @"\" + @"\..\..\..\" + Environment.SystemDirectory.Substring(3)).Length;

            string longPart = new string('x', 260 - length); // We want the shortest that is > max path.

            string inputPath = longPart + @"\..\..\..\" + Environment.SystemDirectory.Substring(3);
            Console.WriteLine(inputPath.Length);

            // "c:\windows\system32\<verylong>\..\..\windows\system32" exists

            string currentDirectory = Directory.GetCurrentDirectory();

            try
            {
                currentDirectory = Directory.GetCurrentDirectory();
                Directory.SetCurrentDirectory(Environment.SystemDirectory);

                Assert.AreEqual(true, FileUtilities.FileOrDirectoryExistsNoThrow(inputPath));
                Assert.AreEqual(false, FileUtilities.FileOrDirectoryExistsNoThrow(inputPath.Replace('\\', 'X')));
            }
            finally
            {
                Directory.SetCurrentDirectory(currentDirectory);
            }
        }

        [Test]
        public void DirectoryExistsNoThrowTooLongWithDots()
        {
            string path = Path.Combine(Environment.SystemDirectory, "..", "..", "..") + Path.DirectorySeparatorChar;
            if (NativeMethodsShared.IsWindows)
            {
                path += Environment.SystemDirectory.Substring(3);
            }

            int length = path.Length;

            string longPart = new string('x', 260 - length); // We want the shortest that is > max path.

            string inputPath = Path.Combine(new[] { Environment.SystemDirectory, longPart, "..", "..", ".." })
                               + Path.DirectorySeparatorChar;
            if (NativeMethodsShared.IsWindows)
            {
                path += Environment.SystemDirectory.Substring(3);
            }

            Console.WriteLine(inputPath.Length);

            // "c:\windows\system32\<verylong>\..\..\windows\system32" exists
            Assert.AreEqual(true, FileUtilities.DirectoryExistsNoThrow(inputPath));
        }

        [Test]
        public void DirectoryExistsNoThrowTooLongWithDotsRelative()
        {
            int length = (Environment.SystemDirectory + @"\" + @"\..\..\..\" + Environment.SystemDirectory.Substring(3)).Length;

            string longPart = new string('x', 260 - length); // We want the shortest that is > max path.

            string inputPath = longPart + @"\..\..\..\" + Environment.SystemDirectory.Substring(3);
            Console.WriteLine(inputPath.Length);

            // "c:\windows\system32\<verylong>\..\..\windows\system32" exists

            string currentDirectory = Directory.GetCurrentDirectory();

            try
            {
                currentDirectory = Directory.GetCurrentDirectory();
                Directory.SetCurrentDirectory(Environment.SystemDirectory);

                Assert.AreEqual(true, FileUtilities.DirectoryExistsNoThrow(inputPath));
                Assert.AreEqual(false, FileUtilities.DirectoryExistsNoThrow(inputPath.Replace('\\', 'X')));
            }
            finally
            {
                Directory.SetCurrentDirectory(currentDirectory);
            }
        }

        [Test]
        public void FileExistsNoThrowTooLongWithDots()
        {
            int length = (Environment.SystemDirectory + @"\" + @"\..\..\..\" + Environment.SystemDirectory.Substring(3) + @"\..\explorer.exe").Length;

            string longPart = new string('x', 260 - length); // We want the shortest that is > max path.

            string inputPath = Environment.SystemDirectory + @"\" + longPart + @"\..\..\..\" + Environment.SystemDirectory.Substring(3) + @"\..\explorer.exe";
            Console.WriteLine(inputPath.Length);
            Console.WriteLine(inputPath);

            // "c:\windows\system32\<verylong>\..\..\windows\system32" exists
            Assert.AreEqual(true, FileUtilities.FileExistsNoThrow(inputPath));
        }

        [Test]
        public void FileExistsNoThrowTooLongWithDotsRelative()
        {
            int length = (Environment.SystemDirectory + @"\" + @"\..\..\..\" + Environment.SystemDirectory.Substring(3) + @"\..\explorer.exe").Length;

            string longPart = new string('x', 260 - length); // We want the shortest that is > max path.

            string inputPath = longPart + @"\..\..\..\" + Environment.SystemDirectory.Substring(3) + @"\..\explorer.exe";
            Console.WriteLine(inputPath.Length);

            // "c:\windows\system32\<verylong>\..\..\windows\system32" exists

            string currentDirectory = Directory.GetCurrentDirectory();

            try
            {
                currentDirectory = Directory.GetCurrentDirectory();
                Directory.SetCurrentDirectory(Environment.SystemDirectory);

                Assert.AreEqual(true, FileUtilities.FileExistsNoThrow(inputPath));
                Assert.AreEqual(false, FileUtilities.FileExistsNoThrow(inputPath.Replace('\\', 'X')));
            }
            finally
            {
                Directory.SetCurrentDirectory(currentDirectory);
            }
        }

        [Test]
        public void GetFileInfoNoThrowTooLongWithDots()
        {
            int length = (Environment.SystemDirectory + @"\" + @"\..\..\..\" + Environment.SystemDirectory.Substring(3) + @"\..\explorer.exe").Length;

            string longPart = new string('x', 260 - length); // We want the shortest that is > max path.

            string inputPath = Environment.SystemDirectory + @"\" + longPart + @"\..\..\..\" + Environment.SystemDirectory.Substring(3) + @"\..\explorer.exe";
            Console.WriteLine(inputPath.Length);

            // "c:\windows\system32\<verylong>\..\..\windows\system32" exists
            Assert.AreEqual(true, FileUtilities.GetFileInfoNoThrow(inputPath) != null);
            Assert.AreEqual(false, FileUtilities.GetFileInfoNoThrow(inputPath.Replace('\\', 'X')) != null);
        }

        [Test]
        public void GetFileInfoNoThrowTooLongWithDotsRelative()
        {
            int length = (Environment.SystemDirectory + @"\" + @"\..\..\..\" + Environment.SystemDirectory.Substring(3) + @"\..\explorer.exe").Length;

            string longPart = new string('x', 260 - length); // We want the shortest that is > max path.

            string inputPath = longPart + @"\..\..\..\" + Environment.SystemDirectory.Substring(3) + @"\..\explorer.exe";
            Console.WriteLine(inputPath.Length);

            // "c:\windows\system32\<verylong>\..\..\windows\system32" exists

            string currentDirectory = Directory.GetCurrentDirectory();

            try
            {
                currentDirectory = Directory.GetCurrentDirectory();
                Directory.SetCurrentDirectory(Environment.SystemDirectory);

                Assert.AreEqual(true, FileUtilities.GetFileInfoNoThrow(inputPath) != null);
                Assert.AreEqual(false, FileUtilities.GetFileInfoNoThrow(inputPath.Replace('\\', 'X')) != null);
            }
            finally
            {
                Directory.SetCurrentDirectory(currentDirectory);
            }
        }

        /// <summary>
        /// Simple test, neither the base file nor retry files exist
        /// </summary>
        [Test]
        public void GenerateTempFileNameSimple()
        {
            string path = null;

            try
            {
                path = FileUtilities.GetTemporaryFile();

                Assert.AreEqual(true, path.EndsWith(".tmp"));
                Assert.AreEqual(true, File.Exists(path));
                Assert.AreEqual(true, path.StartsWith(Path.GetTempPath()));
            }
            finally
            {
                File.Delete(path);
            }
        }

        /// <summary>
        /// Choose an extension
        /// </summary>
        [Test]
        public void GenerateTempFileNameWithExtension()
        {
            string path = null;

            try
            {
                path = Shared.FileUtilities.GetTemporaryFile(".bat");

                Assert.AreEqual(true, path.EndsWith(".bat"));
                Assert.AreEqual(true, File.Exists(path));
                Assert.AreEqual(true, path.StartsWith(Path.GetTempPath()));
            }
            finally
            {
                File.Delete(path);
            }
        }

        /// <summary>
        /// Choose a (missing) directory and extension
        /// </summary>
        [Test]
        public void GenerateTempFileNameWithDirectoryAndExtension()
        {
            string path = null;
            string directory = Path.Combine(Environment.GetFolderPath(Environment.SpecialFolder.ApplicationData), "subfolder");

            try
            {
                path = Shared.FileUtilities.GetTemporaryFile(directory, ".bat");

                Assert.AreEqual(true, path.EndsWith(".bat"));
                Assert.AreEqual(true, File.Exists(path));
                Assert.AreEqual(true, path.StartsWith(directory));
            }
            finally
            {
                File.Delete(path);
                Directory.Delete(directory);
            }
        }

        /// <summary>
        /// Extension without a period
        /// </summary>
        [Test]
        public void GenerateTempFileNameWithExtensionNoPeriod()
        {
            string path = null;

            try
            {
                path = Shared.FileUtilities.GetTemporaryFile("bat");

                Assert.AreEqual(true, path.EndsWith(".bat"));
                Assert.AreEqual(true, File.Exists(path));
                Assert.AreEqual(true, path.StartsWith(Path.GetTempPath()));
            }
            finally
            {
                File.Delete(path);
            }
        }

        /// <summary>
        /// Extension is invalid
        /// </summary>
        [Test]
        [ExpectedException(typeof(IOException))]
        public void GenerateTempBatchFileWithBadExtension()
        {
            Shared.FileUtilities.GetTemporaryFile("|");
        }

        /// <summary>
        /// No extension is given
        /// </summary>
        [Test]
        [ExpectedException(typeof(ArgumentException))]
        public void GenerateTempBatchFileWithEmptyExtension()
        {
            Shared.FileUtilities.GetTemporaryFile(String.Empty);
        }

        /// <summary>
        /// Directory is invalid
        /// </summary>
        [Test]
        [ExpectedException(typeof(IOException))]
        public void GenerateTempBatchFileWithBadDirectory()
        {
            Shared.FileUtilities.GetTemporaryFile("|", ".tmp");
        }
    }
}<|MERGE_RESOLUTION|>--- conflicted
+++ resolved
@@ -298,11 +298,7 @@
         [Test]
         public void GetExecutablePath()
         {
-<<<<<<< HEAD
             string path;
-=======
-            string path = Path.Combine(Directory.GetCurrentDirectory(), "msbuild.exe").ToLowerInvariant();
->>>>>>> 41c51190
 
             // If FileUtilities knows we are running tests, it will return the assembly path, not the
             // module path
