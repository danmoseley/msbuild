﻿// Copyright (c) Microsoft. All rights reserved.
// Licensed under the MIT license. See LICENSE file in the project root for full license information.

using System.IO;
<<<<<<< HEAD
=======
using System.Reflection;
using Xunit;
>>>>>>> 3f8a403e

namespace Microsoft.Build.UnitTests
{
    sealed internal class StreamHelpers
    {
        /// <summary>
        /// Take a string and convert it to a StreamReader.
        /// </summary>
        /// <param name="value"></param>
        /// <returns></returns>
        static internal StreamReader StringToStreamReader(string value)
        {
            MemoryStream m = new MemoryStream();
            TextWriter w = new StreamWriter(m, System.Text.Encoding.Default);

            w.Write(value);
            w.Flush();
            m.Seek(0, SeekOrigin.Begin);

            return new StreamReader(m);
        }
    }
}<|MERGE_RESOLUTION|>--- conflicted
+++ resolved
@@ -1,12 +1,8 @@
-﻿// Copyright (c) Microsoft. All rights reserved.
+// Copyright (c) Microsoft. All rights reserved.
 // Licensed under the MIT license. See LICENSE file in the project root for full license information.
 
 using System.IO;
-<<<<<<< HEAD
-=======
-using System.Reflection;
 using Xunit;
->>>>>>> 3f8a403e
 
 namespace Microsoft.Build.UnitTests
 {
