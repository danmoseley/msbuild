﻿// Copyright (c) Microsoft. All rights reserved.
// Licensed under the MIT license. See LICENSE file in the project root for full license information.

using System;
using System.Collections.Concurrent;
using System.Collections.Generic;
#if FEATURE_SYSTEM_CONFIGURATION
using System.Configuration;
#endif
using System.IO;
using System.Linq;
using System.Runtime.Versioning;

using Microsoft.Build.Evaluation;
using Microsoft.Win32;

#if FEATURE_SYSTEM_CONFIGURATION
using PropertyElement = Microsoft.Build.Evaluation.ToolsetElement.PropertyElement;
#endif
using System.Reflection;
using System.Runtime.InteropServices;

namespace Microsoft.Build.Shared
{
    /// <summary>
    /// Used to specify the targeted bitness of the .NET Framework for some methods of FrameworkLocationHelper
    /// </summary>
    internal enum DotNetFrameworkArchitecture
    {
        /// <summary>
        /// Indicates the .NET Framework that is currently being run under.  
        /// </summary>
        Current = 0,

        /// <summary>
        /// Indicates the 32-bit .NET Framework
        /// </summary>
        Bitness32 = 1,

        /// <summary>
        /// Indicates the 64-bit .NET Framework
        /// </summary>
        Bitness64 = 2
    }

    /// <summary>
    /// FrameworkLocationHelper provides utility methods for locating .NET Framework and .NET Framework SDK directories and files
    /// </summary>
    internal static class FrameworkLocationHelper
    {
        #region Constants

        internal const string dotNetFrameworkIdentifier = ".NETFramework";

        // .net versions.
        internal static readonly Version dotNetFrameworkVersion11 = new Version(1, 1);
        internal static readonly Version dotNetFrameworkVersion20 = new Version(2, 0);
        internal static readonly Version dotNetFrameworkVersion30 = new Version(3, 0);
        internal static readonly Version dotNetFrameworkVersion35 = new Version(3, 5);
        internal static readonly Version dotNetFrameworkVersion40 = new Version(4, 0);
        internal static readonly Version dotNetFrameworkVersion45 = new Version(4, 5);
        internal static readonly Version dotNetFrameworkVersion451 = new Version(4, 5, 1);
        internal static readonly Version dotNetFrameworkVersion46 = new Version(4, 6);
        internal static readonly Version dotNetFrameworkVersion461 = new Version(4, 6, 1);

        // visual studio versions.
        internal static readonly Version visualStudioVersion100 = new Version(10, 0);
        internal static readonly Version visualStudioVersion110 = new Version(11, 0);
        internal static readonly Version visualStudioVersion120 = new Version(12, 0);
        internal static readonly Version visualStudioVersion140 = new Version(14, 0);
        internal static readonly Version visualStudioVersion150 = new Version(15, 0);

        // keep this up-to-date; always point to the latest visual studio version.
        internal static readonly Version visualStudioVersionLatest = visualStudioVersion150;

        private const string dotNetFrameworkRegistryPath = "SOFTWARE\\Microsoft\\.NETFramework";
        private const string dotNetFrameworkSetupRegistryPath = "SOFTWARE\\Microsoft\\NET Framework Setup\\NDP";
        private const string dotNetFrameworkSetupRegistryInstalledName = "Install";

        internal const string fullDotNetFrameworkRegistryKey = "HKEY_LOCAL_MACHINE\\" + dotNetFrameworkRegistryPath;
        private const string dotNetFrameworkAssemblyFoldersRegistryPath = dotNetFrameworkRegistryPath + "\\AssemblyFolders";
        private const string referenceAssembliesRegistryValueName = "All Assemblies In";

        internal const string dotNetFrameworkSdkInstallKeyValueV11 = "SDKInstallRootv1.1";
        internal static string dotNetFrameworkVersionFolderPrefixV11 = NativeMethodsShared.IsWindows ? "v1.1" : "1.1"; // v1.1 is for Everett.
        private const string dotNetFrameworkVersionV11 = "v1.1.4322"; // full Everett version to pass to NativeMethodsShared.GetRequestedRuntimeInfo().
        private const string dotNetFrameworkRegistryKeyV11 = dotNetFrameworkSetupRegistryPath + "\\" + dotNetFrameworkVersionV11;

        internal const string dotNetFrameworkSdkInstallKeyValueV20 = "SDKInstallRootv2.0";
        internal static string dotNetFrameworkVersionFolderPrefixV20 = NativeMethodsShared.IsWindows ? "v2.0" : "2.0"; // v2.0 is for Whidbey.
        private const string dotNetFrameworkVersionV20 = "v2.0.50727"; // full Whidbey version to pass to NativeMethodsShared.GetRequestedRuntimeInfo().
        private const string dotNetFrameworkRegistryKeyV20 = dotNetFrameworkSetupRegistryPath + "\\" + dotNetFrameworkVersionV20;

        internal static string dotNetFrameworkVersionFolderPrefixV30 = NativeMethodsShared.IsWindows ? "v3.0" : "3.0"; // v3.0 is for WinFx.
        private const string dotNetFrameworkVersionV30 = "v3.0"; // full WinFx version to pass to NativeMethodsShared.GetRequestedRuntimeInfo().
        private static string s_dotNetFrameworkAssemblyFoldersRegistryKeyV30 = dotNetFrameworkAssemblyFoldersRegistryPath + "\\" + dotNetFrameworkVersionFolderPrefixV30;
        private static string s_dotNetFrameworkRegistryKeyV30 = dotNetFrameworkSetupRegistryPath + "\\" + dotNetFrameworkVersionFolderPrefixV30 + "\\Setup";

        private const string fallbackDotNetFrameworkSdkRegistryInstallPath = "SOFTWARE\\Microsoft\\Microsoft SDKs\\Windows";
        internal const string fallbackDotNetFrameworkSdkInstallKeyValue = "CurrentInstallFolder";

        private const string dotNetFrameworkSdkRegistryPathForV35ToolsOnWinSDK70A = @"SOFTWARE\Microsoft\Microsoft SDKs\Windows\v7.0A\WinSDK-NetFx35Tools-x86";
        private const string fullDotNetFrameworkSdkRegistryPathForV35ToolsOnWinSDK70A = "HKEY_LOCAL_MACHINE\\" + dotNetFrameworkSdkRegistryPathForV35ToolsOnWinSDK70A;

        private const string dotNetFrameworkSdkRegistryPathForV35ToolsOnManagedToolsSDK80A = @"SOFTWARE\Microsoft\Microsoft SDKs\Windows\v8.0A\WinSDK-NetFx35Tools-x86";
        private const string fullDotNetFrameworkSdkRegistryPathForV35ToolsOnManagedToolsSDK80A = "HKEY_LOCAL_MACHINE\\" + dotNetFrameworkSdkRegistryPathForV35ToolsOnManagedToolsSDK80A;

        private static string s_dotNetFrameworkRegistryKeyV35 = dotNetFrameworkSetupRegistryPath + "\\" + dotNetFrameworkVersionFolderPrefixV35;
        internal static string dotNetFrameworkVersionFolderPrefixV35 = NativeMethodsShared.IsWindows ? "v3.5" : "3.5"; // v3.5 is for Orcas.

        internal const string fullDotNetFrameworkSdkRegistryKeyV35OnVS10 = fullDotNetFrameworkSdkRegistryPathForV35ToolsOnWinSDK70A;
        internal const string fullDotNetFrameworkSdkRegistryKeyV35OnVS11 = fullDotNetFrameworkSdkRegistryPathForV35ToolsOnManagedToolsSDK80A;

        internal static string dotNetFrameworkVersionFolderPrefixV40 = NativeMethodsShared.IsWindows ? "v4.0" : "4.0";
        internal static string dotNetFrameworkVersionFolderPrefixV45 = NativeMethodsShared.IsWindows ? "v4.5" : "4.5";

        /// <summary>
        /// Path to the ToolsVersion definitions in the registry
        /// </summary>
        private const string ToolsVersionsRegistryPath = @"SOFTWARE\Microsoft\MSBuild\ToolsVersions";

        #endregion // Constants

        #region Delegates

        // This way, the methods that take these as parameters can also be overridden to do different things
        // in unit tests. 
        private static readonly GetDirectories s_getDirectories = new GetDirectories(Directory.GetDirectories);
        private static readonly DirectoryExists s_directoryExists = new DirectoryExists(Directory.Exists);

        #endregion // Delegates

        #region Static member variables

        /// <summary>
        /// By default when a root path is not specified we would like to use the program files directory \ reference assemblies\framework as the root location
        /// to generate the reference assembly paths from.
        /// </summary>
#if FEATURE_SPECIAL_FOLDERS
        internal static readonly string programFiles = Environment.GetFolderPath(Environment.SpecialFolder.ProgramFiles);
#else
        internal static readonly string programFiles = FileUtilities.GetFolderPath(FileUtilities.SpecialFolder.ProgramFiles);
#endif
        internal static readonly string programFiles32 = GenerateProgramFiles32();
        internal static readonly string programFiles64 = GenerateProgramFiles64();
        internal static readonly string programFilesReferenceAssemblyLocation = GenerateProgramFilesReferenceAssemblyRoot();

        private static string s_fallbackDotNetFrameworkSdkInstallPath;

        private static string s_pathToV35ToolsInFallbackDotNetFrameworkSdk;

        private static string s_pathToV4ToolsInFallbackDotNetFrameworkSdk;

        /// <summary>
        /// List the supported .net versions.
        /// </summary>
        private static readonly DotNetFrameworkSpec[] s_dotNetFrameworkSpecs =
        {
            // v1.1
            new DotNetFrameworkSpecLegacy(
                dotNetFrameworkVersion11,
                dotNetFrameworkRegistryKeyV11,
                dotNetFrameworkSetupRegistryInstalledName,
                dotNetFrameworkVersionFolderPrefixV11,
                dotNetFrameworkSdkInstallKeyValueV11,
                hasMSBuild: false),

            // v2.0
            new DotNetFrameworkSpecLegacy(
                dotNetFrameworkVersion20,
                dotNetFrameworkRegistryKeyV20,
                dotNetFrameworkSetupRegistryInstalledName,
                dotNetFrameworkVersionFolderPrefixV20,
                dotNetFrameworkSdkInstallKeyValueV20,
                hasMSBuild: true),

            // v3.0
            new DotNetFrameworkSpecV3(
                dotNetFrameworkVersion30,
                s_dotNetFrameworkRegistryKeyV30,
                "InstallSuccess",
                dotNetFrameworkVersionFolderPrefixV30,
                null,
                null,
                hasMSBuild: false),

            // v3.5
            new DotNetFrameworkSpecV3(
                dotNetFrameworkVersion35,
                s_dotNetFrameworkRegistryKeyV35,
                dotNetFrameworkSetupRegistryInstalledName,
                dotNetFrameworkVersionFolderPrefixV35,
                "WinSDK-NetFx35Tools-x86",
                "InstallationFolder",
                hasMSBuild: true),

            // v4.0
            CreateDotNetFrameworkSpecForV4(dotNetFrameworkVersion40, visualStudioVersion100),

            // v4.5
            CreateDotNetFrameworkSpecForV4(dotNetFrameworkVersion45, visualStudioVersion110),

            // v4.5.1
            CreateDotNetFrameworkSpecForV4(dotNetFrameworkVersion451, visualStudioVersion120),

            // v4.6
            CreateDotNetFrameworkSpecForV4(dotNetFrameworkVersion46, visualStudioVersion140),

            // v4.6.1
            CreateDotNetFrameworkSpecForV4(dotNetFrameworkVersion461, visualStudioVersion140),
        };

        /// <summary>
        /// List the supported visual studio versions.
        /// </summary>
        /// <remarks>
        /// The items must be ordered by the version, because some methods depend on that fact to find the previous visual studio version.
        /// </remarks>
        private static readonly VisualStudioSpec[] s_visualStudioSpecs =
        {
            // VS10
            new VisualStudioSpec(visualStudioVersion100, "Windows\\v7.0A", null, null, new []
            {
                dotNetFrameworkVersion11,
                dotNetFrameworkVersion20,
                dotNetFrameworkVersion35,
                dotNetFrameworkVersion40,
            }),

            // VS11
            new VisualStudioSpec(visualStudioVersion110, "Windows\\v8.0A", "v8.0", "InstallationFolder", new []
            {
                dotNetFrameworkVersion11,
                dotNetFrameworkVersion20,
                dotNetFrameworkVersion35,
                dotNetFrameworkVersion40,
                dotNetFrameworkVersion45,
            }),

            // VS12
            new VisualStudioSpec(visualStudioVersion120, "Windows\\v8.1A", "v8.1", "InstallationFolder", new []
            {
                dotNetFrameworkVersion11,
                dotNetFrameworkVersion20,
                dotNetFrameworkVersion35,
                dotNetFrameworkVersion40,
                dotNetFrameworkVersion45,
                dotNetFrameworkVersion451,
            }),

            // VS14
            new VisualStudioSpec(visualStudioVersion140, "NETFXSDK\\{0}", "v8.1", "InstallationFolder", new []
            {
                dotNetFrameworkVersion11,
                dotNetFrameworkVersion20,
                dotNetFrameworkVersion35,
                dotNetFrameworkVersion40,
                dotNetFrameworkVersion45,
                dotNetFrameworkVersion451,
                dotNetFrameworkVersion46,
                dotNetFrameworkVersion461
            }),

            // VS15
            new VisualStudioSpec(visualStudioVersion150, "NETFXSDK\\{0}", "v8.1", "InstallationFolder", new []
            {
                dotNetFrameworkVersion11,
                dotNetFrameworkVersion20,
                dotNetFrameworkVersion35,
                dotNetFrameworkVersion40,
                dotNetFrameworkVersion45,
                dotNetFrameworkVersion451,
                dotNetFrameworkVersion46,
                dotNetFrameworkVersion461,
            }),
        };

        /// <summary>
        /// Define explicit fallback rules for the request to get path of .net framework sdk tools folder.
        /// The default rule is fallback to previous VS. However, there are some special cases that need
        /// explicit rules, i.e. v4.5.1 on VS12 fallbacks to v4.5 on VS12.
        /// </summary>
        /// <remarks>
        /// The rules are maintained in a 2-dimensions array. Each row defines a rule. The first column
        /// defines the trigger condition. The second column defines the fallback .net and VS versions.
        /// </remarks>
        private static readonly Tuple<Version, Version>[,] s_explicitFallbackRulesForPathToDotNetFrameworkSdkTools =
        {
            // VS12
            { Tuple.Create(dotNetFrameworkVersion451, visualStudioVersion120), Tuple.Create(dotNetFrameworkVersion45, visualStudioVersion120) },

            // VS14
            { Tuple.Create(dotNetFrameworkVersion451, visualStudioVersion140), Tuple.Create(dotNetFrameworkVersion45, visualStudioVersion140) },
            { Tuple.Create(dotNetFrameworkVersion46, visualStudioVersion140), Tuple.Create(dotNetFrameworkVersion451, visualStudioVersion140) },
            { Tuple.Create(dotNetFrameworkVersion461, visualStudioVersion140), Tuple.Create(dotNetFrameworkVersion46, visualStudioVersion140) },

            // VS15
            { Tuple.Create(dotNetFrameworkVersion451, visualStudioVersion150), Tuple.Create(dotNetFrameworkVersion45, visualStudioVersion150) },
            { Tuple.Create(dotNetFrameworkVersion46, visualStudioVersion150), Tuple.Create(dotNetFrameworkVersion451, visualStudioVersion150) },
            { Tuple.Create(dotNetFrameworkVersion461, visualStudioVersion150), Tuple.Create(dotNetFrameworkVersion46, visualStudioVersion150) },
       };

        private static readonly IReadOnlyDictionary<Version, DotNetFrameworkSpec> s_dotNetFrameworkSpecDict;
        private static readonly IReadOnlyDictionary<Version, VisualStudioSpec> s_visualStudioSpecDict;

        #endregion // Static member variables

        static FrameworkLocationHelper()
        {
            s_dotNetFrameworkSpecDict = s_dotNetFrameworkSpecs.ToDictionary(spec => spec.Version);
            s_visualStudioSpecDict = s_visualStudioSpecs.ToDictionary(spec => spec.Version);
        }

        #region Static properties

        internal static string PathToDotNetFrameworkV11
        {
            get
            {
                return NativeMethodsShared.IsUnixLike
                           ? Path.Combine(NativeMethodsShared.FrameworkBasePath, dotNetFrameworkVersionFolderPrefixV11)
                           : GetPathToDotNetFrameworkV11(DotNetFrameworkArchitecture.Current);
            }
        }

        internal static string PathToDotNetFrameworkV20
        {
            get
            {
                return NativeMethodsShared.IsUnixLike
                           ? Path.Combine(NativeMethodsShared.FrameworkBasePath, dotNetFrameworkVersionFolderPrefixV20)
                           : GetPathToDotNetFrameworkV20(DotNetFrameworkArchitecture.Current);
            }
        }

        internal static string PathToDotNetFrameworkV30
        {
            get
            {
                return NativeMethodsShared.IsUnixLike
                           ? Path.Combine(NativeMethodsShared.FrameworkBasePath, dotNetFrameworkVersionFolderPrefixV30)
                           : GetPathToDotNetFrameworkV30(DotNetFrameworkArchitecture.Current);
            }
        }

        internal static string PathToDotNetFrameworkV35
        {
            get
            {
                return NativeMethodsShared.IsUnixLike
                           ? Path.Combine(NativeMethodsShared.FrameworkBasePath, dotNetFrameworkVersionFolderPrefixV35)
                           : GetPathToDotNetFrameworkV35(DotNetFrameworkArchitecture.Current);
            }
        }

        internal static string PathToDotNetFrameworkV40
        {
            get
            {
                return NativeMethodsShared.IsUnixLike
                           ? Path.Combine(NativeMethodsShared.FrameworkBasePath, dotNetFrameworkVersionFolderPrefixV40)
                           : GetPathToDotNetFrameworkV40(DotNetFrameworkArchitecture.Current);
            }
        }

        internal static string PathToDotNetFrameworkV45
        {
            get
            {
                return NativeMethodsShared.IsUnixLike
                           ? Path.Combine(NativeMethodsShared.FrameworkBasePath, dotNetFrameworkVersionFolderPrefixV45)
                           : GetPathToDotNetFrameworkV45(DotNetFrameworkArchitecture.Current);
            }
        }

        internal static string PathToDotNetFrameworkSdkV11
        {
            get
            {
                return NativeMethodsShared.IsUnixLike
                           ? Path.Combine(NativeMethodsShared.FrameworkBasePath, dotNetFrameworkVersionFolderPrefixV11)
                           : GetPathToDotNetFrameworkSdkTools(dotNetFrameworkVersion11, visualStudioVersionLatest);
            }
        }

        internal static string PathToDotNetFrameworkSdkV20
        {
            get
            {
                return NativeMethodsShared.IsUnixLike
                           ? Path.Combine(NativeMethodsShared.FrameworkBasePath, dotNetFrameworkVersionFolderPrefixV20)
                           : GetPathToDotNetFrameworkSdkTools(dotNetFrameworkVersion20, visualStudioVersionLatest);
            }
        }

        /// <summary>
        /// Because there is no longer a strong 1:1 mapping between FX versions and SDK
        /// versions, if we're unable to locate the desired SDK version, we will try to 
        /// use whichever SDK version is installed by looking at the key pointing to the
        /// "latest" version.
        ///
        /// This isn't ideal, but it will allow our tasks to function on any of several 
        /// related SDKs even if they don't have exactly the same versions.
        /// 
        /// NOTE:  This returns the path to the root of the fallback SDK
        /// </summary>
        private static string FallbackDotNetFrameworkSdkInstallPath
        {
            get
            {
                if (s_fallbackDotNetFrameworkSdkInstallPath == null)
                {
                    // For non-Windows just get the current Framework path
                    if (!NativeMethodsShared.IsWindows)
                    {
                        s_fallbackDotNetFrameworkSdkInstallPath = NativeMethodsShared.FrameworkCurrentPath;
                    }
#if FEATURE_WIN32_REGISTRY
                    else
                    {
                        s_fallbackDotNetFrameworkSdkInstallPath =
                            FindRegistryValueUnderKey(
                                fallbackDotNetFrameworkSdkRegistryInstallPath,
                                fallbackDotNetFrameworkSdkInstallKeyValue);

                        if (EnvironmentUtilities.Is64BitProcess && s_fallbackDotNetFrameworkSdkInstallPath == null)
                        {
                            // Since we're 64-bit, what we just checked was the 64-bit fallback key -- so now let's 
                            // check the 32-bit one too, just in case. 
                            s_fallbackDotNetFrameworkSdkInstallPath =
                                FindRegistryValueUnderKey(
                                    fallbackDotNetFrameworkSdkRegistryInstallPath,
                                    fallbackDotNetFrameworkSdkInstallKeyValue,
                                    RegistryView.Registry32);
                        }
                    }
#endif
                }

                return s_fallbackDotNetFrameworkSdkInstallPath;
            }
        }

        /// <summary>
        /// Because there is no longer a strong 1:1 mapping between FX versions and SDK
        /// versions, if we're unable to locate the desired SDK version, we will try to 
        /// use whichever SDK version is installed by looking at the key pointing to the
        /// "latest" version.
        ///
        /// This isn't ideal, but it will allow our tasks to function on any of several 
        /// related SDKs even if they don't have exactly the same versions.
        /// 
        /// NOTE:  This explicitly returns the path to the 3.5 tools (bin) under the fallback
        /// SDK, to match the data we're pulling from the registry now.  
        /// </summary>
        private static string PathToV35ToolsInFallbackDotNetFrameworkSdk
        {
            get
            {
                if (s_pathToV35ToolsInFallbackDotNetFrameworkSdk == null)
                {
                    if (FallbackDotNetFrameworkSdkInstallPath != null)
                    {
                        if (NativeMethodsShared.IsWindows)
                        {
                            var endsWithASlash =
                                FallbackDotNetFrameworkSdkInstallPath.EndsWith(
                                    Path.DirectorySeparatorChar.ToString(),
                                    StringComparison.Ordinal);

                            s_pathToV35ToolsInFallbackDotNetFrameworkSdk =
                                Path.Combine(FallbackDotNetFrameworkSdkInstallPath, "bin");

                            // Path.Combine leaves no trailing slash, so if we had one before, be sure to add it back in
                            if (endsWithASlash)
                            {
                                s_pathToV35ToolsInFallbackDotNetFrameworkSdk = s_pathToV35ToolsInFallbackDotNetFrameworkSdk
                                                                             + Path.DirectorySeparatorChar;
                            }
                        }
                        else
                        {
                            s_pathToV35ToolsInFallbackDotNetFrameworkSdk = FallbackDotNetFrameworkSdkInstallPath;
                        }
                    }
                }

                return s_pathToV35ToolsInFallbackDotNetFrameworkSdk;
            }
        }

        /// <summary>
        /// Because there is no longer a strong 1:1 mapping between FX versions and SDK
        /// versions, if we're unable to locate the desired SDK version, we will try to 
        /// use whichever SDK version is installed by looking at the key pointing to the
        /// "latest" version.
        ///
        /// This isn't ideal, but it will allow our tasks to function on any of several 
        /// related SDKs even if they don't have exactly the same versions.
        /// 
        /// NOTE:  This explicitly returns the path to the 4.X tools (bin\NetFX 4.0 Tools) 
        /// under the fallback SDK, to match the data we're pulling from the registry now.  
        /// </summary>
        private static string PathToV4ToolsInFallbackDotNetFrameworkSdk
        {
            get
            {
                if (s_pathToV4ToolsInFallbackDotNetFrameworkSdk == null)
                {
                    if (FallbackDotNetFrameworkSdkInstallPath != null)
                    {
                        if (NativeMethodsShared.IsWindows)
                        {
                            bool endsWithASlash = FallbackDotNetFrameworkSdkInstallPath.EndsWith(
                                "\\",
                                StringComparison.Ordinal);

                            s_pathToV4ToolsInFallbackDotNetFrameworkSdk = Path.Combine(FallbackDotNetFrameworkSdkInstallPath, "bin", "NetFX 4.0 Tools");

                            // Path.Combine leaves no trailing slash, so if we had one before, be sure to add it back in
                            if (endsWithASlash)
                            {
                                s_pathToV4ToolsInFallbackDotNetFrameworkSdk = s_pathToV4ToolsInFallbackDotNetFrameworkSdk + "\\";
                            }
                        }
                        else
                        {
                            s_pathToV4ToolsInFallbackDotNetFrameworkSdk = FallbackDotNetFrameworkSdkInstallPath;
                        }
                    }
                }

                return s_pathToV4ToolsInFallbackDotNetFrameworkSdk;
            }
        }

        #endregion // Static properties

        #region Internal methods

        internal static string GetDotNetFrameworkSdkRootRegistryKey(Version dotNetFrameworkVersion, Version visualStudioVersion)
        {
            RedirectVersionsIfNecessary(ref dotNetFrameworkVersion, ref visualStudioVersion);

            var dotNetFrameworkSpec = GetDotNetFrameworkSpec(dotNetFrameworkVersion);
            var visualStudioSpec = GetVisualStudioSpec(visualStudioVersion);
            ErrorUtilities.VerifyThrowArgument(visualStudioSpec.SupportedDotNetFrameworkVersions.Contains(dotNetFrameworkVersion), "FrameworkLocationHelper.UnsupportedFrameworkVersion", dotNetFrameworkVersion);
            return dotNetFrameworkSpec.GetDotNetFrameworkSdkRootRegistryKey(visualStudioSpec);
        }

        internal static string GetDotNetFrameworkSdkInstallKeyValue(Version dotNetFrameworkVersion, Version visualStudioVersion)
        {
            RedirectVersionsIfNecessary(ref dotNetFrameworkVersion, ref visualStudioVersion);

            var dotNetFrameworkSpec = GetDotNetFrameworkSpec(dotNetFrameworkVersion);
            var visualStudioSpec = GetVisualStudioSpec(visualStudioVersion);
            ErrorUtilities.VerifyThrowArgument(visualStudioSpec.SupportedDotNetFrameworkVersions.Contains(dotNetFrameworkVersion), "FrameworkLocationHelper.UnsupportedFrameworkVersion", dotNetFrameworkVersion);
            return dotNetFrameworkSpec.DotNetFrameworkSdkRegistryInstallationFolderName;
        }

        internal static string GetDotNetFrameworkVersionFolderPrefix(Version dotNetFrameworkVersion)
        {
            return GetDotNetFrameworkSpec(dotNetFrameworkVersion).DotNetFrameworkFolderPrefix;
        }

        internal static string GetPathToWindowsSdk(Version dotNetFrameworkVersion)
        {
            return GetDotNetFrameworkSpec(dotNetFrameworkVersion).GetPathToWindowsSdk();
        }

        internal static string GetPathToDotNetFrameworkReferenceAssemblies(Version dotNetFrameworkVersion)
        {
            return GetDotNetFrameworkSpec(dotNetFrameworkVersion).GetPathToDotNetFrameworkReferenceAssemblies();
        }

        internal static string GetPathToDotNetFrameworkSdkTools(Version dotNetFrameworkVersion, Version visualStudioVersion)
        {
            RedirectVersionsIfNecessary(ref dotNetFrameworkVersion, ref visualStudioVersion);

            var dotNetFrameworkSpec = GetDotNetFrameworkSpec(dotNetFrameworkVersion);
            var visualStudioSpec = GetVisualStudioSpec(visualStudioVersion);
            ErrorUtilities.VerifyThrowArgument(visualStudioSpec.SupportedDotNetFrameworkVersions.Contains(dotNetFrameworkVersion), "FrameworkLocationHelper.UnsupportedFrameworkVersion", dotNetFrameworkVersion);
            return dotNetFrameworkSpec.GetPathToDotNetFrameworkSdkTools(visualStudioSpec);
        }

        internal static string GetPathToDotNetFrameworkSdk(Version dotNetFrameworkVersion, Version visualStudioVersion)
        {
            RedirectVersionsIfNecessary(ref dotNetFrameworkVersion, ref visualStudioVersion);

            var dotNetFrameworkSpec = GetDotNetFrameworkSpec(dotNetFrameworkVersion);
            var visualStudioSpec = GetVisualStudioSpec(visualStudioVersion);
            ErrorUtilities.VerifyThrowArgument(visualStudioSpec.SupportedDotNetFrameworkVersions.Contains(dotNetFrameworkVersion), "FrameworkLocationHelper.UnsupportedFrameworkVersion", dotNetFrameworkVersion);
            return dotNetFrameworkSpec.GetPathToDotNetFrameworkSdk(visualStudioSpec);
        }

        internal static string GetPathToDotNetFrameworkV11(DotNetFrameworkArchitecture architecture)
        {
            return GetPathToDotNetFramework(dotNetFrameworkVersion11, architecture);
        }

        internal static string GetPathToDotNetFrameworkV20(DotNetFrameworkArchitecture architecture)
        {
            return GetPathToDotNetFramework(dotNetFrameworkVersion20, architecture);
        }

        internal static string GetPathToDotNetFrameworkV30(DotNetFrameworkArchitecture architecture)
        {
            return GetPathToDotNetFramework(dotNetFrameworkVersion30, architecture);
        }

        internal static string GetPathToDotNetFrameworkV35(DotNetFrameworkArchitecture architecture)
        {
            return GetPathToDotNetFramework(dotNetFrameworkVersion35, architecture);
        }

        internal static string GetPathToDotNetFrameworkV40(DotNetFrameworkArchitecture architecture)
        {
            return GetPathToDotNetFramework(dotNetFrameworkVersion40, architecture);
        }

        internal static string GetPathToDotNetFrameworkV45(DotNetFrameworkArchitecture architecture)
        {
            return GetPathToDotNetFramework(dotNetFrameworkVersion45, architecture);
        }

        internal static string GetPathToDotNetFramework(Version version)
        {
            return GetPathToDotNetFramework(version, DotNetFrameworkArchitecture.Current);
        }

        internal static string GetPathToDotNetFramework(Version version, DotNetFrameworkArchitecture architecture)
        {
            return GetDotNetFrameworkSpec(version).GetPathToDotNetFramework(architecture);
        }

#if FEATURE_INSTALLED_MSBUILD
        /// <summary>
        /// Check the registry key and value to see if the .net Framework is installed on the machine.
        /// </summary>
        /// <param name="registryEntryToCheckInstall">Registry path to look for the value</param>
        /// <param name="registryValueToCheckInstall">Key to retrieve the value from</param>
        /// <returns>True if the registry key is 1 false if it is not there. This method also return true if the complus enviornment variables are set.</returns>
        private static bool CheckForFrameworkInstallation(string registryEntryToCheckInstall, string registryValueToCheckInstall)
        {
            // Get the complus install root and version
            string complusInstallRoot = Environment.GetEnvironmentVariable("COMPLUS_INSTALLROOT");
            string complusVersion = Environment.GetEnvironmentVariable("COMPLUS_VERSION");

            // Complus is not set we need to make sure the framework we are targeting is installed. Check the registry key before trying to find the directory.
            // If complus is set then we will return that directory as the framework directory, there is no need to check the registry value for the framework and it may not even be installed.
            if (String.IsNullOrEmpty(complusInstallRoot) && String.IsNullOrEmpty(complusVersion))
            {
                if (NativeMethodsShared.IsWindows)
                {
                    // If the registry entry is 1 then the framework is installed. Go ahead and find the directory. If it is not 1 then the framework is not installed, return null.
                    return String.Compare("1", FindRegistryValueUnderKey(registryEntryToCheckInstall, registryValueToCheckInstall), StringComparison.OrdinalIgnoreCase) == 0;
                }
                // False for non-windows since there is nothing in the registry
                else
                {
                    return false;
                }
            }

            return true;
        }
#endif

        /// <summary>
        /// Heuristic that first considers the current runtime path and then searches the base of that path for the given
        /// frameworks version.
        /// </summary>
        /// <param name="currentRuntimePath">The path to the runtime that is currently executing.</param>
        /// <param name="prefix">Should be something like 'v1.2' that indicates the runtime version we want.</param>
        /// <param name="directoryExists">Function that checks if directory exists.</param>
        /// <param name="getDirectories">Delegate to method that can return filesystem entries.</param>
        /// <param name="architecture">Required architecture.</param>
        /// <returns>Will return 'null' if there is no target frameworks on this machine.</returns>
        internal static string FindDotNetFrameworkPath
        (
            string currentRuntimePath,
            string prefix,
            DirectoryExists directoryExists,
            GetDirectories getDirectories,
            DotNetFrameworkArchitecture architecture
        )
        {
            if (!NativeMethodsShared.IsWindows)
            {
                if (!string.IsNullOrEmpty(prefix)
                    && prefix.Substring(0, 1).Equals("v", StringComparison.OrdinalIgnoreCase))
                {
                    prefix = prefix.Substring(1);
                }

                var frameworkPath = Path.Combine(NativeMethodsShared.FrameworkBasePath, prefix ?? string.Empty);
                return directoryExists(frameworkPath) ? frameworkPath : null;
            }

            // If the COMPLUS variables are set, they override everything -- that's the directory we want.  
            string complusInstallRoot = Environment.GetEnvironmentVariable("COMPLUS_INSTALLROOT");
            string complusVersion = Environment.GetEnvironmentVariable("COMPLUS_VERSION");

            if (!String.IsNullOrEmpty(complusInstallRoot) && !String.IsNullOrEmpty(complusVersion))
            {
                return Path.Combine(complusInstallRoot, complusVersion);
            }

            // If the current runtime starts with correct prefix, then this is the runtime we want to use.
            // However, only if we're requesting current architecture -- otherwise, the base path may be different, so we'll need to look it up. 
            string leaf = Path.GetFileName(currentRuntimePath);
            if (leaf.StartsWith(prefix, StringComparison.Ordinal) && architecture == DotNetFrameworkArchitecture.Current)
            {
                return currentRuntimePath;
            }

            // We haven't managed to use exact methods to locate the FX, so
            // search for the correct path with a heuristic.
            string baseLocation = Path.GetDirectoryName(currentRuntimePath);
            string searchPattern = prefix + "*";

            int indexOfFramework64 = baseLocation.IndexOf("Framework64", StringComparison.OrdinalIgnoreCase);

            if (indexOfFramework64 != -1 && architecture == DotNetFrameworkArchitecture.Bitness32)
            {
                // need to get rid of just the 64, but want to look up 'Framework64' rather than '64' to avoid the case where 
                // the path is something like 'C:\MyPath\64\Framework64'.  9 = length of 'Framework', to make the index match 
                // the location of the '64'. 
                int indexOf64 = indexOfFramework64 + 9;
                string tempLocation = baseLocation;
                baseLocation = tempLocation.Substring(0, indexOf64) + tempLocation.Substring(indexOf64 + 2, tempLocation.Length - indexOf64 - 2);
            }
            else if (indexOfFramework64 == -1 && architecture == DotNetFrameworkArchitecture.Bitness64)
            {
                // need to add 64 -- since this is a heuristic, we assume that we just need to append.  
                baseLocation = baseLocation + "64";
            }
            // we don't need to do anything if it's DotNetFrameworkArchitecture.Current.  

            string[] directories;

            if (directoryExists(baseLocation))
            {
                directories = getDirectories(baseLocation, searchPattern);
            }
            else
            {
                // If we can't even find the base path, might as well give up now. 
                return null;
            }

            if (directories.Length == 0)
            {
                // Couldn't find the path, return a null.
                return null;
            }

            // We don't care which one we choose, but we want to be predictible.
            // The intention here is to choose the alphabetical maximum.
            string max = directories[0];

            // the max.EndsWith condition: pre beta 2 versions of v3.5 have build number like v3.5.20111.  
            // This was removed in beta2
            // We should favor \v3.5 over \v3.5.xxxxx
            // versions previous to 2.0 have .xxxx version numbers.  3.0 and 3.5 do not.
            if (!max.EndsWith(prefix, StringComparison.OrdinalIgnoreCase))
            {
                for (int i = 1; i < directories.Length; ++i)
                {
                    if (directories[i].EndsWith(prefix, StringComparison.OrdinalIgnoreCase))
                    {
                        max = directories[i];
                        break;
                    }
                    else if (String.Compare(directories[i], max, StringComparison.OrdinalIgnoreCase) > 0)
                    {
                        max = directories[i];
                    }
                }
            }

            return max;
        }

        /// <summary>
        /// Determine the 32 bit program files directory, this is used for finding where the reference assemblies live.
        /// </summary>
        internal static string GenerateProgramFiles32()
        {
            // With Mono, all we look for in Files32 should be found in the below location
            if (!NativeMethodsShared.IsWindows && NativeMethodsShared.IsMono)
            {
                return Path.Combine(NativeMethodsShared.FrameworkBasePath, "xbuild");
            }

            // On a 64 bit machine we always want to use the program files x86.  If we are running as a 64 bit process then this variable will be set correctly
            // If we are on a 32 bit machine or running as a 32 bit process then this variable will be null and the programFiles variable will be correct.
#if FEATURE_SPECIAL_FOLDERS
            string programFilesX86 = Environment.GetFolderPath(Environment.SpecialFolder.ProgramFilesX86);
#else
            string programFilesX86 = FileUtilities.GetFolderPath(FileUtilities.SpecialFolder.ProgramFilesX86);
#endif
            if (String.IsNullOrEmpty(programFilesX86))
            {
                // 32 bit box
                programFilesX86 = programFiles;
            }

            return programFilesX86;
        }

        /// <summary>
        /// Determine the 64-bit program files directory, used as the basis for MSBuildExtensionsPath64.
        /// Returns null if we're not on a 64-bit machine
        /// </summary>
        internal static string GenerateProgramFiles64()
        {
            // With Mono, all we look for in Files32 should be found in the below location
            if (!NativeMethodsShared.IsWindows && NativeMethodsShared.IsMono)
            {
                return Path.Combine(NativeMethodsShared.FrameworkBasePath, "xbuild");
            }

            string programFilesX64 = null;
            if (string.Equals(programFiles, programFiles32))
            {
                // either we're in a 32-bit window, or we're on a 32-bit machine.  
                // if we're on a 32-bit machine, ProgramW6432 won't exist
                // if we're on a 64-bit machine, ProgramW6432 will point to the correct Program Files. 
                programFilesX64 = Environment.GetEnvironmentVariable("ProgramW6432");
            }
            else
            {
                // 64-bit window on a 64-bit machine; %ProgramFiles% points to the 64-bit 
                // Program Files already. 
                programFilesX64 = programFiles;
            }

            return programFilesX64;
        }

        /// <summary>
        /// Generate the path to the program files reference assembly location by taking in the program files special folder and then 
        /// using that path to generate the path to the reference assemblies location.
        /// </summary>
        internal static string GenerateProgramFilesReferenceAssemblyRoot()
        {
            string combinedPath = Environment.GetEnvironmentVariable("ReferenceAssemblyRoot");
            if (!String.IsNullOrEmpty(combinedPath))
            {
                combinedPath = Path.GetFullPath(combinedPath);
                if (Directory.Exists(combinedPath))
                {
                    return combinedPath;
                }
            }

            combinedPath = NativeMethodsShared.IsWindows
                               ? Path.Combine(programFiles32, "Reference Assemblies\\Microsoft\\Framework")
                               : Path.Combine(NativeMethodsShared.FrameworkBasePath, "xbuild-frameworks");

            return Path.GetFullPath(combinedPath);
        }

        /// <summary>
        /// Given a ToolsVersion, find the path to the build tools folder for that ToolsVersion. 
        /// </summary>
        /// <param name="toolsVersion">The ToolsVersion to look up</param>
        /// <returns>The path to the build tools folder for that ToolsVersion, if it exists, or 
        /// null otherwise</returns>
        internal static string GeneratePathToBuildToolsForToolsVersion(string toolsVersion, DotNetFrameworkArchitecture architecture)
        {
            // Much like when reading toolsets, first check the .exe.config
            string toolsPath = GetPathToBuildToolsFromConfig(toolsVersion, architecture);

#if FEATURE_WIN32_REGISTRY
            if (String.IsNullOrEmpty(toolsPath) && NativeMethodsShared.IsWindows)
            {
                // Or if it's not defined there, look it up in the registry
                toolsPath = GetPathToBuildToolsFromRegistry(toolsVersion, architecture);
            }
#endif
#if !FEATURE_SYSTEM_CONFIGURATION && !FEATURE_REGISTRY_TOOLSETS
            if (string.IsNullOrEmpty(toolsPath))
            {
                toolsPath = FileUtilities.CurrentExecutableDirectory;
            }
#endif

            return toolsPath;
        }

        /// <summary>
        /// Take the parts of the Target framework moniker and formulate the reference assembly path based on the the following pattern:
        /// For a framework and version:
        ///     $(TargetFrameworkRootPath)\$(TargetFrameworkIdentifier)\$(TargetFrameworkVersion)
        /// For a subtype:
        ///     $(TargetFrameworkRootPath)\$(TargetFrameworkIdentifier)\$(TargetFrameworkVersion)\SubType\$(TargetFrameworkSubType)
        /// e.g.NET Framework v4.0 would locate its reference assemblies in:
        ///     \Program Files\Reference Assemblies\Microsoft\Framework\.NETFramework\v4.0
        /// e.g.Silverlight v2.0 would locate its reference assemblies in:
        ///     \Program Files\Reference Assemblies\Microsoft\Framework\Silverlight\v2.0
        /// e.g.NET Compact Framework v3.5, subtype PocketPC would locate its reference assemblies in:
        ///     \Program Files\Reference Assemblies\Microsoft\Framework\.NETCompactFramework\v3.5\SubType\PocketPC
        /// </summary>
        /// <returns>The path to the reference assembly location</returns>
        internal static string GenerateReferenceAssemblyPath(string targetFrameworkRootPath, FrameworkName frameworkName)
        {
            ErrorUtilities.VerifyThrowArgumentNull(targetFrameworkRootPath, "targetFrameworkRootPath");
            ErrorUtilities.VerifyThrowArgumentNull(frameworkName, "frameworkName");

            try
            {
                string path = targetFrameworkRootPath;
                path = Path.Combine(path, frameworkName.Identifier);
                path = Path.Combine(path, "v" + frameworkName.Version.ToString());
                if (!String.IsNullOrEmpty(frameworkName.Profile))
                {
                    path = Path.Combine(path, "Profile");
                    path = Path.Combine(path, frameworkName.Profile);
                }

                path = Path.GetFullPath(path);
                return path;
            }
            catch (Exception e)
            {
                if (ExceptionHandling.NotExpectedException(e))
                {
                    throw;
                }

                ErrorUtilities.ThrowInvalidOperation("FrameworkLocationHelper.CouldNotGenerateReferenceAssemblyDirectory", targetFrameworkRootPath, frameworkName.ToString(), e.Message);
                // The compiler does not see the massage above an as exception;
                return null;
            }
        }

        /// <summary>
        /// Given a path, subtracts the requested number of directories and returns the result.
        /// </summary>
        /// <comments>
        /// Internal only so that I can have the unit tests use it too, instead of duplicating the same code
        /// </comments>
        internal static string RemoveDirectories(string path, int numberOfLevelsToRemove)
        {
            ErrorUtilities.VerifyThrowArgumentOutOfRange(numberOfLevelsToRemove > 0, "what are you doing passing a negative number to this function??");

            string fixedPath = null;
            if (path != null)
            {
                // Record whether we had a slash or not so that we can tack it back on if necessary
                var endedWithASlash = path.EndsWith(Path.DirectorySeparatorChar.ToString(), StringComparison.Ordinal)
                                      || path.EndsWith(
                                          Path.AltDirectorySeparatorChar.ToString(),
                                          StringComparison.Ordinal);

                DirectoryInfo fixedPathInfo = new DirectoryInfo(path);
                for (int i = 0; i < numberOfLevelsToRemove; i++)
                {
                    if (fixedPathInfo != null && fixedPathInfo.Parent != null)
                    {
                        fixedPathInfo = fixedPathInfo.Parent;
                    }
                }

                if (fixedPathInfo != null)
                {
                    fixedPath = fixedPathInfo.FullName;
                }

                if (fixedPath != null && endedWithASlash)
                {
                    fixedPath = fixedPath + Path.DirectorySeparatorChar;
                }
            }

            return fixedPath;
        }

        /// <summary>
        /// Look up the path to the build tools directory for the requested ToolsVersion in the .exe.config file of this executable 
        /// </summary>
        private static string GetPathToBuildToolsFromConfig(string toolsVersion, DotNetFrameworkArchitecture architecture)
        {
            string toolPath = null;

#if FEATURE_SYSTEM_CONFIGURATION
            if (ToolsetConfigurationReaderHelpers.ConfigurationFileMayHaveToolsets())
            {
                string toolsPathPropertyName = architecture == DotNetFrameworkArchitecture.Bitness64
                    ? MSBuildConstants.ToolsPath64
                    : MSBuildConstants.ToolsPath;

                try
                {
<<<<<<< HEAD
                    Configuration configuration = FileUtilities.RunningTests
                                                      ? ConfigurationManager.OpenExeConfiguration(
                                                          FileUtilities.CurrentExecutablePath)
                                                      : ConfigurationManager.OpenExeConfiguration(
                                                          ConfigurationUserLevel.None);

=======
                    Configuration configuration = ReadApplicationConfiguration();
>>>>>>> 286547c6
                    ToolsetConfigurationSection configurationSection = ToolsetConfigurationReaderHelpers.ReadToolsetConfigurationSection(configuration);

                    ToolsetElement toolset = configurationSection?.Toolsets.GetElement(toolsVersion);
                    PropertyElement toolsPathFromConfiguration = toolset?.PropertyElements.GetElement(toolsPathPropertyName);

                    if (toolsPathFromConfiguration != null)
                    {
                        toolPath = toolsPathFromConfiguration.Value;

                        if (toolPath != null)
                        {
                            if (!FileUtilities.IsRootedNoThrow(toolPath))
                            {
                                toolPath = FileUtilities.NormalizePath(Path.Combine(FileUtilities.CurrentExecutableDirectory, toolPath));
                            }

                            toolPath = FileUtilities.EnsureTrailingSlash(toolPath);
                        }
                    }
                }
                catch (ConfigurationException)
                {
                    // may happen if the .exe.config contains bad data.  Shouldn't ever happen in 
                    // practice since we'll long since have loaded all toolsets in the toolset loading 
                    // code and thrown errors to the user at that point if anything was invalid, but just 
                    // in case, just eat the exception here, so that we can go on to look in the registry
                    // to see if there is any valid data there.  
                }
            }
#endif

            return toolPath;
        }

#if FEATURE_WIN32_REGISTRY
        /// <summary>
        /// Look up the path to the build tools directory in the registry for the requested ToolsVersion and requested architecture  
        /// </summary>
        private static string GetPathToBuildToolsFromRegistry(string toolsVersion, DotNetFrameworkArchitecture architecture)
        {
            string toolsVersionSpecificKey = ToolsVersionsRegistryPath + "\\" + toolsVersion;

            RegistryView view = RegistryView.Default;

            switch (architecture)
            {
                case DotNetFrameworkArchitecture.Bitness32:
                    view = RegistryView.Registry32;
                    break;
                case DotNetFrameworkArchitecture.Bitness64:
                    view = RegistryView.Registry64;
                    break;
                case DotNetFrameworkArchitecture.Current:
                    view = RegistryView.Default;
                    break;
            }

            string toolsPath = FindRegistryValueUnderKey(toolsVersionSpecificKey, MSBuildConstants.ToolsPath, view);
            return toolsPath;
        }
#endif

        #endregion // Internal methods

        #region Private methods

        /// <summary>
        /// Will return the path to the dot net framework reference assemblies if they exist under the program files\reference assembies\microsoft\framework directory
        /// or null if the directory does not exist.
        /// </summary>
        private static string GenerateReferenceAssemblyDirectory(string versionPrefix)
        {
            string programFilesReferenceAssemblyDirectory = Path.Combine(programFilesReferenceAssemblyLocation, versionPrefix);
            string referenceAssemblyDirectory = null;

            if (Directory.Exists(programFilesReferenceAssemblyDirectory))
            {
                referenceAssemblyDirectory = programFilesReferenceAssemblyDirectory;
            }

            return referenceAssemblyDirectory;
        }

#if FEATURE_WIN32_REGISTRY
        /// <summary>
        /// Look for the given registry value under the given key.
        /// </summary>
        private static string FindRegistryValueUnderKey
        (
            string registryBaseKeyName,
            string registryKeyName
        )
        {
            return FindRegistryValueUnderKey(registryBaseKeyName, registryKeyName, RegistryView.Default);
        }

        /// <summary>
        /// Look for the given registry value under the given key.
        /// </summary>
        private static string FindRegistryValueUnderKey
        (
            string registryBaseKeyName,
            string registryKeyName,
            RegistryView registryView
        )
        {
            string keyValueAsString = String.Empty;

            using (RegistryKey baseKey = RegistryKey.OpenBaseKey(RegistryHive.LocalMachine, registryView))
            {
                using (RegistryKey subKey = baseKey.OpenSubKey(registryBaseKeyName))
                {
                    if (null == subKey)
                    {
                        keyValueAsString = null;
                    }
                    else
                    {
                        object keyValue = subKey.GetValue(registryKeyName);

                        if (null == keyValue)
                        {
                            keyValueAsString = null;
                        }
                        else
                        {
                            keyValueAsString = keyValue.ToString();
                        }
                    }
                }
            }

            return keyValueAsString;
        }
#endif

        private static VisualStudioSpec GetVisualStudioSpec(Version version)
        {
            ErrorUtilities.VerifyThrowArgument(s_visualStudioSpecDict.ContainsKey(version), "FrameworkLocationHelper.UnsupportedVisualStudioVersion", version);
            return s_visualStudioSpecDict[version];
        }

        private static DotNetFrameworkSpec GetDotNetFrameworkSpec(Version version)
        {
            ErrorUtilities.VerifyThrowArgument(s_dotNetFrameworkSpecDict.ContainsKey(version), "FrameworkLocationHelper.UnsupportedFrameworkVersion", version);
            return s_dotNetFrameworkSpecDict[version];
        }

        /// <summary>
        /// Helper method to create an instance of <see cref="DotNetFrameworkSpec"/> for .net v4.x,
        /// because most of attributes are the same for v4.x versions.
        /// </summary>
        /// <param name="version">.net framework version.</param>
        /// <returns></returns>
        private static DotNetFrameworkSpec CreateDotNetFrameworkSpecForV4(Version version, Version visualStudioVersion)
        {
            return new DotNetFrameworkSpec(
                version,
                dotNetFrameworkRegistryKey: dotNetFrameworkSetupRegistryPath + "\\v4\\Full",
                dotNetFrameworkSetupRegistryInstalledName: "Install",
                dotNetFrameworkVersionFolderPrefix: NativeMethodsShared.IsWindows ? "v4.0" : "v4.5",
                dotNetFrameworkSdkRegistryToolsKey: "WinSDK-NetFx40Tools-x86",
                dotNetFrameworkSdkRegistryInstallationFolderName: "InstallationFolder",
                hasMSBuild: true,
                visualStudioVersion: visualStudioVersion);
        }

        private static void RedirectVersionsIfNecessary(ref Version dotNetFrameworkVersion, ref Version visualStudioVersion)
        {
            if (dotNetFrameworkVersion == dotNetFrameworkVersion45 && visualStudioVersion == visualStudioVersion100)
            {
                // There is no VS10 equivalent -- so just return the VS11 version
                visualStudioVersion = visualStudioVersion110;
                return;
            }

            if (dotNetFrameworkVersion == dotNetFrameworkVersion35 && visualStudioVersion > visualStudioVersion110)
            {
                // Fall back to Dev11 location -- 3.5 tools MSI was reshipped unchanged, so there 
                // essentially are no 12-specific 3.5 tools. 
                visualStudioVersion = visualStudioVersion110;
                return;
            }
        }

        /// <summary>
        /// Reads the application configuration file.
        /// </summary>
        private static Configuration ReadApplicationConfiguration()
        {
            var msbuildExeConfig = FileUtilities.CurrentExecutableConfigurationFilePath;

            // When running from the command-line or from VS, use the msbuild.exe.config file
            if (!FileUtilities.RunningTests && File.Exists(msbuildExeConfig))
            {
                var configFile = new ExeConfigurationFileMap { ExeConfigFilename = msbuildExeConfig };
                return ConfigurationManager.OpenMappedExeConfiguration(configFile, ConfigurationUserLevel.None);
            }

            // When running tests or the expected config file doesn't exist, fall-back to default
            return ConfigurationManager.OpenExeConfiguration(ConfigurationUserLevel.None);
        }

        #endregion

        private class VisualStudioSpec
        {
            /// <summary>
            /// The version of this visual studio.
            /// </summary>
            private readonly Version _version;

            /// <summary>
            /// The key in registry to indicate the corresponding .net framework in this visual studio.
            /// i.e. 'v8.0A' for VS11.
            /// </summary>
            private readonly string _dotNetFrameworkSdkRegistryKey;

            /// <summary>
            /// The key in registry to indicate the corresponding windows sdk, i.e. "v8.0" for VS11.
            /// </summary>
            private readonly string _windowsSdkRegistryKey;

            /// <summary>
            /// The name in registry to indicate the sdk installation folder path, i.e. "InstallationFolder" for windows v8.0.
            /// </summary>
            private readonly string _windowsSdkRegistryInstallationFolderName;

            /// <summary>
            /// The list of supported .net framework versions in this visual studio.
            /// </summary>
            private readonly Version[] _supportedDotNetFrameworkVersions;

            public VisualStudioSpec(
                Version version,
                string dotNetFrameworkSdkRegistryKey,
                string windowsSdkRegistryKey,
                string windowsSdkRegistryInstallationFolderName,
                Version[] supportedDotNetFrameworkVersions)
            {
                _version = version;
                _dotNetFrameworkSdkRegistryKey = dotNetFrameworkSdkRegistryKey;
                _windowsSdkRegistryKey = windowsSdkRegistryKey;
                _windowsSdkRegistryInstallationFolderName = windowsSdkRegistryInstallationFolderName;
                _supportedDotNetFrameworkVersions = supportedDotNetFrameworkVersions;
            }

            /// <summary>
            /// The version of this visual studio.
            /// </summary>
            public Version Version
            {
                get { return _version; }
            }

            /// <summary>
            /// The list of supported .net framework versions in this visual studio.
            /// </summary>
            public Version[] SupportedDotNetFrameworkVersions
            {
                get { return _supportedDotNetFrameworkVersions; }
            }

            /// <summary>
            /// The key in registry to indicate the corresponding windows sdk, i.e. "v8.0" for VS11.
            /// </summary>
            public string WindowsSdkRegistryKey
            {
                get { return _windowsSdkRegistryKey; }
            }

            /// <summary>
            /// The name in registry to indicate the sdk installation folder path, i.e. "InstallationFolder" for windows v8.0.
            /// </summary>
            public string WindowsSdkRegistryInstallationFolderName
            {
                get { return _windowsSdkRegistryInstallationFolderName; }
            }

            /// <summary>
            /// The key in the registry to indicate the corresponding .net framework in this visual studio.
            /// i.e. 'v8.0A' for VS11.
            /// </summary>
            public string GetDotNetFrameworkSdkRegistryKey(Version dotNetSdkVersion)
            {
                string sdkVersionFolder = "4.6"; // Default for back-compat

                // Framework 4.6.1 
                if (dotNetSdkVersion == dotNetFrameworkVersion461)
                {
                    sdkVersionFolder = "4.6.1";
                }

                // If the path is formatted to include a version number if we need to include that.
                // (e.g. NETFXSDK\{0} should be NETFXSDK\4.6 or NETFXSDK\4.6.1)
                // Note: before VS2015 this key was the same per instance of VS and didn't need to change.
                // In that case the string will not contain a format item and will not be modified.
                return string.Format(_dotNetFrameworkSdkRegistryKey, sdkVersionFolder);
            }
        }

        private class DotNetFrameworkSpec
        {
            private const string HKLM = "HKEY_LOCAL_MACHINE";
            private const string MicrosoftSDKsRegistryKey = @"SOFTWARE\Microsoft\Microsoft SDKs";

            /// <summary>
            /// The version of this .net framework.
            /// </summary>
            protected readonly Version version;

            /// <summary>
            /// The registry key of this .net framework, i.e. "SOFTWARE\Microsoft\NET Framework Setup\NDP\v4\Full" for .net v4.5.
            /// </summary>
            protected readonly string dotNetFrameworkRegistryKey;

            /// <summary>
            /// The name in registry to indicate that this .net framework is installed, i.e. "Install" for .net v4.5.
            /// </summary>
            protected readonly string dotNetFrameworkSetupRegistryInstalledName;

            /// <summary>
            /// Folder prefix, i.e. v4.0 for .net v4.5.
            /// </summary>
            protected readonly string dotNetFrameworkFolderPrefix;

            /// <summary>
            /// The key in registry to indicate the sdk tools folder, i.e. "WinSDK-NetFx40Tools-x86" for .net v4.5.
            /// </summary>
            protected readonly string dotNetFrameworkSdkRegistryToolsKey;

            /// <summary>
            /// The name in registry to indicate the sdk installation folder path, i.e. "InstallationFolder" for .net v4.5.
            /// </summary>
            protected readonly string dotNetFrameworkSdkRegistryInstallationFolderName;

            /// <summary>
            /// The version of visual studio that shipped with this .net framework.
            /// </summary>
            protected readonly Version visualStudioVersion;

            /// <summary>
            /// Does this .net framework include MSBuild?
            /// </summary>
            protected readonly bool hasMSBuild;

            /// <summary>
            /// Cached paths of .net framework on different architecture.
            /// </summary>
            protected readonly ConcurrentDictionary<DotNetFrameworkArchitecture, string> pathsToDotNetFramework;

            /// <summary>
            /// Cached paths of .net framework sdk tools folder path on different visual studio version.
            /// </summary>
            protected readonly ConcurrentDictionary<Version, string> pathsToDotNetFrameworkSdkTools;

#if FEATURE_WIN32_REGISTRY
            /// <summary>
            /// Cached path of the corresponding windows sdk.
            /// </summary>
            protected string pathToWindowsSdk;
#endif

            /// <summary>
            /// Cached path of .net framework reference assemblies.
            /// </summary>
            protected string pathToDotNetFrameworkReferenceAssemblies;

            public DotNetFrameworkSpec(
                Version version,
                string dotNetFrameworkRegistryKey,
                string dotNetFrameworkSetupRegistryInstalledName,
                string dotNetFrameworkVersionFolderPrefix,
                string dotNetFrameworkSdkRegistryToolsKey,
                string dotNetFrameworkSdkRegistryInstallationFolderName,
                bool hasMSBuild = true,
                Version visualStudioVersion = null)
            {
                this.version = version;
                this.visualStudioVersion = visualStudioVersion;
                this.dotNetFrameworkRegistryKey = dotNetFrameworkRegistryKey;
                this.dotNetFrameworkSetupRegistryInstalledName = dotNetFrameworkSetupRegistryInstalledName;
                this.dotNetFrameworkFolderPrefix = dotNetFrameworkVersionFolderPrefix;
                this.dotNetFrameworkSdkRegistryToolsKey = dotNetFrameworkSdkRegistryToolsKey;
                this.dotNetFrameworkSdkRegistryInstallationFolderName = dotNetFrameworkSdkRegistryInstallationFolderName;
                this.hasMSBuild = hasMSBuild;
                this.pathsToDotNetFramework = new ConcurrentDictionary<DotNetFrameworkArchitecture, string>();
                this.pathsToDotNetFrameworkSdkTools = new ConcurrentDictionary<Version, string>();
            }

            /// <summary>
            /// The version of this .net framework.
            /// </summary>
            public Version Version
            {
                get { return this.version; }
            }

            /// <summary>
            /// The name in registry to indicate the sdk installation folder path, i.e. "InstallationFolder" for .net v4.5.
            /// </summary>
            public string DotNetFrameworkSdkRegistryInstallationFolderName
            {
                get { return this.dotNetFrameworkSdkRegistryInstallationFolderName; }
            }

            /// <summary>
            /// Folder prefix, i.e. v4.0 for .net v4.5.
            /// </summary>
            public string DotNetFrameworkFolderPrefix
            {
                get { return this.dotNetFrameworkFolderPrefix; }
            }

            private FrameworkName FrameworkName
            {
                get { return new FrameworkName(dotNetFrameworkIdentifier, this.version); }
            }

            /// <summary>
            /// Gets the full registry key of this .net framework Sdk for the given visual studio version.
            /// i.e. "HKEY_LOCAL_MACHINE\SOFTWARE\Microsoft\Microsoft SDKs\Windows\v8.0A\WinSDK-NetFx40Tools-x86" for .net v4.5 on VS11.
            /// </summary>
            public virtual string GetDotNetFrameworkSdkRootRegistryKey(VisualStudioSpec visualStudioSpec)
            {
                return string.Join(@"\", HKLM, MicrosoftSDKsRegistryKey, visualStudioSpec.GetDotNetFrameworkSdkRegistryKey(Version), dotNetFrameworkSdkRegistryToolsKey);
            }

            /// <summary>
            /// Gets the full path of .net framework for the given architecture.
            /// </summary>
            public virtual string GetPathToDotNetFramework(DotNetFrameworkArchitecture architecture)
            {
#if !FEATURE_INSTALLED_MSBUILD
                return null;
#else
                string cachedPath;
                if (this.pathsToDotNetFramework.TryGetValue(architecture, out cachedPath))
                {
                    return cachedPath;
                }

                // Otherwise, check to see if we're even installed.  If not, return null -- no point in setting the static 
                // variables to null when that's what they are already.  
                if (NativeMethodsShared.IsWindows)
                {
                    if (!CheckForFrameworkInstallation(
                            this.dotNetFrameworkRegistryKey,
                            this.dotNetFrameworkSetupRegistryInstalledName))
                    {
                        return null;
                    }
                }

                // We're installed and we haven't found this framework path yet -- so find it!
                string generatedPathToDotNetFramework =
                                FindDotNetFrameworkPath(
                                    Path.GetDirectoryName(typeof(object).GetTypeInfo().Module.FullyQualifiedName),
                                    this.dotNetFrameworkFolderPrefix,
                                    s_directoryExists,
                                    s_getDirectories,
                                    architecture
                                    );

                // .net was improperly uninstalled: msbuild.exe isn't there
                if (this.hasMSBuild &&
                    generatedPathToDotNetFramework != null &&
                    !File.Exists(Path.Combine(generatedPathToDotNetFramework, NativeMethodsShared.IsWindows ? "MSBuild.exe" : "mcs.exe")))
                {
                    return null;
                }

                if (!string.IsNullOrEmpty(generatedPathToDotNetFramework))
                {
                    pathsToDotNetFramework[architecture] = generatedPathToDotNetFramework;
                }

                return generatedPathToDotNetFramework;
#endif
            }

            /// <summary>
            /// Gets the full path of .net framework sdk tools for the given visual studio version.
            /// i.e. "C:\Program Files (x86)\Microsoft SDKs\Windows\v8.0A\bin\NETFX 4.0 Tools\" for .net v4.5 on VS11.
            /// </summary>
            public virtual string GetPathToDotNetFrameworkSdkTools(VisualStudioSpec visualStudioSpec)
            {
                string cachedPath;
                if (this.pathsToDotNetFrameworkSdkTools.TryGetValue(visualStudioSpec.Version, out cachedPath))
                {
                    return cachedPath;
                }

                string generatedPathToDotNetFrameworkSdkTools = null;

                if (NativeMethodsShared.IsUnixLike)
                {
                    string frameworkPath = NativeMethodsShared.FrameworkBasePath;
                    if (!string.IsNullOrEmpty(frameworkPath))
                    {
                        frameworkPath = Path.Combine(frameworkPath, this.version.ToString());
                    }

                    if (!string.IsNullOrEmpty(frameworkPath) && Directory.Exists(frameworkPath))
                    {
                        generatedPathToDotNetFrameworkSdkTools = frameworkPath;
                    }
                }
#if FEATURE_WIN32_REGISTRY
                else
                {
                    string registryPath = string.Join(
                                              @"\",
                                              MicrosoftSDKsRegistryKey,
                                              visualStudioSpec.GetDotNetFrameworkSdkRegistryKey(Version),
                                              this.dotNetFrameworkSdkRegistryToolsKey);

                    // For the Dev10 SDK, we check the registry that corresponds to the current process' bitness, rather than
                    // always the 32-bit one the way we do for Dev11 and onward, since that's what we did in Dev10 as well.
                    // As of Dev11, the SDK reg keys are installed in the 32-bit registry. 
                    RegistryView registryView = visualStudioSpec.Version == visualStudioVersion100 ? RegistryView.Default : RegistryView.Registry32;

                    generatedPathToDotNetFrameworkSdkTools = FindRegistryValueUnderKey(
                        registryPath,
                        this.dotNetFrameworkSdkRegistryInstallationFolderName,
                        registryView);

                    if (string.IsNullOrEmpty(generatedPathToDotNetFrameworkSdkTools))
                    {
                        // Fallback mechanisms.

                        // Try to find explicit fallback rule.
                        // i.e. v4.5.1 on VS12 fallbacks to v4.5 on VS12.
                        bool foundExplicitRule = false;
                        for (int i = 0; i < s_explicitFallbackRulesForPathToDotNetFrameworkSdkTools.GetLength(0); ++i)
                        {
                            var trigger = s_explicitFallbackRulesForPathToDotNetFrameworkSdkTools[i, 0];
                            if (trigger.Item1 == this.version && trigger.Item2 == visualStudioSpec.Version)
                            {
                                foundExplicitRule = true;
                                var fallback = s_explicitFallbackRulesForPathToDotNetFrameworkSdkTools[i, 1];
                                generatedPathToDotNetFrameworkSdkTools = FallbackToPathToDotNetFrameworkSdkToolsInPreviousVersion(
                                    fallback.Item1,
                                    fallback.Item2);
                                break;
                            }
                        }

                        // Otherwise, fallback to previous VS.
                        // i.e. fallback to v110 if the current visual studio version is v120.
                        if (!foundExplicitRule)
                        {
                            int index = Array.IndexOf(s_visualStudioSpecs, visualStudioSpec);
                            if (index > 0)
                            {
                                // The items in the array "visualStudioSpecs" must be ordered by version. That would allow us to fallback to the previous visual studio version easily.
                                VisualStudioSpec fallbackVisualStudioSpec = s_visualStudioSpecs[index - 1];
                                generatedPathToDotNetFrameworkSdkTools = FallbackToPathToDotNetFrameworkSdkToolsInPreviousVersion(
                                    this.version,
                                    fallbackVisualStudioSpec.Version);
                            }
                        }
                    }
                }
#endif
                if (string.IsNullOrEmpty(generatedPathToDotNetFrameworkSdkTools))
                {
                    // Fallback to "default" ultimately.
                    generatedPathToDotNetFrameworkSdkTools = FallbackToDefaultPathToDotNetFrameworkSdkTools(this.version);
                }

                if (!string.IsNullOrEmpty(generatedPathToDotNetFrameworkSdkTools))
                {
                    this.pathsToDotNetFrameworkSdkTools[visualStudioSpec.Version] = generatedPathToDotNetFrameworkSdkTools;
                }

                return generatedPathToDotNetFrameworkSdkTools;
            }

            /// <summary>
            /// Gets the full path of .net framework sdk.
            /// i.e. "C:\Program Files (x86)\Microsoft SDKs\Windows\v8.0A\" for .net v4.5 on VS11.
            /// </summary>
            public virtual string GetPathToDotNetFrameworkSdk(VisualStudioSpec visualStudioSpec)
            {
                string pathToBinRoot = this.GetPathToDotNetFrameworkSdkTools(visualStudioSpec);
                if (NativeMethodsShared.IsWindows)
                {
                    pathToBinRoot = RemoveDirectories(pathToBinRoot, 2);
                }

                return pathToBinRoot;
            }

            /// <summary>
            /// Gets the full path of reference assemblies folder.
            /// i.e. "C:\Program Files (x86)\Reference Assemblies\Microsoft\Framework\.NETFramework\v4.5\" for .net v4.5.
            /// </summary>
            public virtual string GetPathToDotNetFrameworkReferenceAssemblies()
            {
                if (this.pathToDotNetFrameworkReferenceAssemblies == null)
                {
                    // when a user requests the 40 reference assembly path we don't need to read the redist list because we will not be chaining so we may as well just
                    // generate the path and save us some time.
                    string referencePath = GenerateReferenceAssemblyPath(FrameworkLocationHelper.programFilesReferenceAssemblyLocation, this.FrameworkName);
                    if (Directory.Exists(referencePath))
                    {
                        this.pathToDotNetFrameworkReferenceAssemblies = FileUtilities.EnsureTrailingSlash(referencePath);
                    }
                }

                return this.pathToDotNetFrameworkReferenceAssemblies;
            }

            /// <summary>
            /// Gets the full path of the corresponding windows sdk shipped with this .net framework.
            /// i.e. "C:\Program Files (x86)\Windows Kits\8.0\" for v8.0 (shipped with .net v4.5 and VS11).
            /// </summary>
            public virtual string GetPathToWindowsSdk()
            {
#if FEATURE_WIN32_REGISTRY
                if (this.pathToWindowsSdk == null)
                {
                    ErrorUtilities.VerifyThrowArgument(this.visualStudioVersion != null, "FrameworkLocationHelper.UnsupportedFrameworkVersionForWindowsSdk", this.version);

                    var visualStudioSpec = GetVisualStudioSpec(this.visualStudioVersion);

                    if (string.IsNullOrEmpty(visualStudioSpec.WindowsSdkRegistryKey) || string.IsNullOrEmpty(visualStudioSpec.WindowsSdkRegistryInstallationFolderName))
                    {
                        ErrorUtilities.ThrowArgument("FrameworkLocationHelper.UnsupportedFrameworkVersionForWindowsSdk", this.version);
                    }

                    string registryPath = string.Join(@"\", MicrosoftSDKsRegistryKey, "Windows", visualStudioSpec.WindowsSdkRegistryKey);

                    // As of Dev11, the SDK reg keys are installed in the 32-bit registry. 
                    this.pathToWindowsSdk = FindRegistryValueUnderKey(
                        registryPath,
                        visualStudioSpec.WindowsSdkRegistryInstallationFolderName,
                        RegistryView.Registry32);
                }
                return this.pathToWindowsSdk;
#else
                return null;
#endif
            }

            protected static string FallbackToPathToDotNetFrameworkSdkToolsInPreviousVersion(Version dotNetFrameworkVersion, Version visualStudioVersion)
            {
                VisualStudioSpec visualStudioSpec;
                DotNetFrameworkSpec dotNetFrameworkSpec;
                if (s_visualStudioSpecDict.TryGetValue(visualStudioVersion, out visualStudioSpec)
                    && s_dotNetFrameworkSpecDict.TryGetValue(dotNetFrameworkVersion, out dotNetFrameworkSpec)
                    && visualStudioSpec.SupportedDotNetFrameworkVersions.Contains(dotNetFrameworkVersion))
                {
                    return dotNetFrameworkSpec.GetPathToDotNetFrameworkSdkTools(visualStudioSpec);
                }

                return null;
            }

            protected static string FallbackToDefaultPathToDotNetFrameworkSdkTools(Version dotNetFrameworkVersion)
            {
                if (dotNetFrameworkVersion.Major == 4)
                {
                    return PathToV4ToolsInFallbackDotNetFrameworkSdk;
                }

                if (dotNetFrameworkVersion == dotNetFrameworkVersion35)
                {
                    return PathToV35ToolsInFallbackDotNetFrameworkSdk;
                }

                return null;
            }
        }

        /// <summary>
        /// Specialized implementation for legacy .net framework v1.1 and v2.0.
        /// </summary>
        private class DotNetFrameworkSpecLegacy : DotNetFrameworkSpec
        {
#if FEATURE_WIN32_REGISTRY
            private string _pathToDotNetFrameworkSdkTools;
#endif

            public DotNetFrameworkSpecLegacy(
                Version version,
                string dotNetFrameworkRegistryKey,
                string dotNetFrameworkSetupRegistryInstalledName,
                string dotNetFrameworkVersionFolderPrefix,
                string dotNetFrameworkSdkRegistryInstallationFolderName,
                bool hasMSBuild)
                : base(version,
                      dotNetFrameworkRegistryKey,
                      dotNetFrameworkSetupRegistryInstalledName,
                      dotNetFrameworkVersionFolderPrefix,
                      null,
                      dotNetFrameworkSdkRegistryInstallationFolderName,
                      hasMSBuild)
            {
            }

            /// <summary>
            /// Gets the full registry key of this .net framework Sdk for the given visual studio version.
            /// i.e. "HKEY_LOCAL_MACHINE\SOFTWARE\Microsoft\.NETFramework" for v1.1 and v2.0.
            /// </summary>
            public override string GetDotNetFrameworkSdkRootRegistryKey(VisualStudioSpec visualStudioSpec)
            {
                return fullDotNetFrameworkRegistryKey;
            }

            /// <summary>
            /// Gets the full path of .net framework sdk tools for the given visual studio version.
            /// </summary>
            public override string GetPathToDotNetFrameworkSdkTools(VisualStudioSpec visualStudioSpec)
            {
#if FEATURE_WIN32_REGISTRY
                if (_pathToDotNetFrameworkSdkTools == null)
                {
                    _pathToDotNetFrameworkSdkTools = FindRegistryValueUnderKey(
                        dotNetFrameworkRegistryPath,
                        this.dotNetFrameworkSdkRegistryInstallationFolderName);
                }

                return _pathToDotNetFrameworkSdkTools;
#else
                return null;
#endif
            }

            /// <summary>
            /// Gets the full path of .net framework sdk, which is the full path of .net framework sdk tools for v1.1 and v2.0.
            /// </summary>
            public override string GetPathToDotNetFrameworkSdk(VisualStudioSpec visualStudioSpec)
            {
                return this.GetPathToDotNetFrameworkSdkTools(visualStudioSpec);
            }

            /// <summary>
            /// Gets the full path of reference assemblies folder, which is the full path of .net framework for v1.1 and v2.0.
            /// </summary>
            public override string GetPathToDotNetFrameworkReferenceAssemblies()
            {
                return this.GetPathToDotNetFramework(DotNetFrameworkArchitecture.Current);
            }
        }

        /// <summary>
        /// Specialized implementation for legacy .net framework v3.0 and v3.5.
        /// </summary>
        private class DotNetFrameworkSpecV3 : DotNetFrameworkSpec
        {
            public DotNetFrameworkSpecV3(
                Version version,
                string dotNetFrameworkRegistryKey,
                string dotNetFrameworkSetupRegistryInstalledName,
                string dotNetFrameworkVersionFolderPrefix,
                string dotNetFrameworkSdkRegistryToolsKey,
                string dotNetFrameworkSdkRegistryInstallationFolderName,
                bool hasMSBuild)
                : base(version,
                      dotNetFrameworkRegistryKey,
                      dotNetFrameworkSetupRegistryInstalledName,
                      dotNetFrameworkVersionFolderPrefix,
                      dotNetFrameworkSdkRegistryToolsKey,
                      dotNetFrameworkSdkRegistryInstallationFolderName,
                      hasMSBuild)
            {
            }

            /// <summary>
            /// Gets the full path of .net framework sdk.
            /// i.e. "C:\Program Files (x86)\Microsoft SDKs\Windows\v7.0A\" for .net v3.5 on VS11.
            /// </summary>
            public override string GetPathToDotNetFrameworkSdk(VisualStudioSpec visualStudioSpec)
            {
                string pathToBinRoot = this.GetPathToDotNetFrameworkSdkTools(visualStudioSpec);
                pathToBinRoot = RemoveDirectories(pathToBinRoot, 1);
                return pathToBinRoot;
            }

            /// <summary>
            /// Gets the full path of reference assemblies folder.
            /// i.e. "C:\Program Files (x86)\Reference Assemblies\Microsoft\Framework\v3.5\" for v3.5.
            /// </summary>
            public override string GetPathToDotNetFrameworkReferenceAssemblies()
            {
                if (this.pathToDotNetFrameworkReferenceAssemblies == null)
                {
#if FEATURE_WIN32_REGISTRY
                    this.pathToDotNetFrameworkReferenceAssemblies = FindRegistryValueUnderKey(
                        dotNetFrameworkAssemblyFoldersRegistryPath + "\\" + this.dotNetFrameworkFolderPrefix,
                        referenceAssembliesRegistryValueName);
#endif

                    if (this.pathToDotNetFrameworkReferenceAssemblies == null)
                    {
                        this.pathToDotNetFrameworkReferenceAssemblies = GenerateReferenceAssemblyDirectory(this.dotNetFrameworkFolderPrefix);
                    }
                }

                return this.pathToDotNetFrameworkReferenceAssemblies;
            }
        }
    }
}<|MERGE_RESOLUTION|>--- conflicted
+++ resolved
@@ -994,16 +994,7 @@
 
                 try
                 {
-<<<<<<< HEAD
-                    Configuration configuration = FileUtilities.RunningTests
-                                                      ? ConfigurationManager.OpenExeConfiguration(
-                                                          FileUtilities.CurrentExecutablePath)
-                                                      : ConfigurationManager.OpenExeConfiguration(
-                                                          ConfigurationUserLevel.None);
-
-=======
                     Configuration configuration = ReadApplicationConfiguration();
->>>>>>> 286547c6
                     ToolsetConfigurationSection configurationSection = ToolsetConfigurationReaderHelpers.ReadToolsetConfigurationSection(configuration);
 
                     ToolsetElement toolset = configurationSection?.Toolsets.GetElement(toolsVersion);
@@ -1189,6 +1180,7 @@
             }
         }
 
+#if FEATURE_SYSTEM_CONFIGURATION
         /// <summary>
         /// Reads the application configuration file.
         /// </summary>
@@ -1206,6 +1198,7 @@
             // When running tests or the expected config file doesn't exist, fall-back to default
             return ConfigurationManager.OpenExeConfiguration(ConfigurationUserLevel.None);
         }
+#endif
 
         #endregion
 
