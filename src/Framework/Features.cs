--- conflicted
+++ resolved
@@ -42,13 +42,9 @@
     {
         private static readonly Dictionary<string, FeatureStatus> _featureStatusMap = new Dictionary<string, FeatureStatus>
         {
-<<<<<<< HEAD
-            // Fill in the dictionary with the features and their status
-            { "BuildCop.Beta", FeatureStatus.Preview }
-=======
+            { "BuildCop.Beta", FeatureStatus.Preview },
             { "EvaluationContext_SharedSDKCachePolicy", FeatureStatus.Available }, // EvaluationContext supports the SharingPolicy.SharedSDKCache flag.
             // Add more features here.
->>>>>>> 1a342f9c
         };
 
         /// <summary>
