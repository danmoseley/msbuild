--- conflicted
+++ resolved
@@ -1,27 +1,15 @@
 <?xml version="1.0" encoding="utf-8"?>
 <Dependencies>
   <ToolsetDependencies>
-<<<<<<< HEAD
-    <Dependency Name="Microsoft.DotNet.Arcade.Sdk" Version="1.0.0-beta.19461.7">
+    <Dependency Name="Microsoft.DotNet.Arcade.Sdk" Version="1.0.0-beta.19463.1">
       <Uri>https://github.com/dotnet/arcade</Uri>
-      <Sha>8eb29ba860a3cfcfe68f9a8256caa7efc1f1aaba</Sha>
+      <Sha>372f44450f51552a8cf725acf705dc477bd8391f</Sha>
     </Dependency>
   </ToolsetDependencies>
   <ProductDependencies>
     <Dependency Name="System.Resources.Extensions" Version="4.6.0-rc2.19458.3">
       <Uri>https://github.com/dotnet/corefx</Uri>
       <Sha>173d70b99a5dbb3ff9298a6e2e9c7f7e7b56dd7c</Sha>
-=======
-    <Dependency Name="Microsoft.DotNet.Arcade.Sdk" Version="1.0.0-beta.19463.1">
-      <Uri>https://github.com/dotnet/arcade</Uri>
-      <Sha>372f44450f51552a8cf725acf705dc477bd8391f</Sha>
-    </Dependency>
-  </ToolsetDependencies>
-  <ProductDependencies>
-    <Dependency Name="System.Resources.Extensions" Version="4.6.0">
-      <Uri>https://github.com/dotnet/corefx</Uri>
-      <Sha>4ac4c0367003fe3973a3648eb0715ddb0e3bbcea</Sha>
->>>>>>> 0f4c62fe
     </Dependency>
   </ProductDependencies>
 </Dependencies>