--- conflicted
+++ resolved
@@ -1,34 +1,22 @@
 <?xml version="1.0" encoding="utf-8"?>
 <Dependencies>
   <ToolsetDependencies>
-<<<<<<< HEAD
-    <Dependency Name="Microsoft.DotNet.Arcade.Sdk" Version="6.0.0-beta.23167.1">
-      <Uri>https://github.com/dotnet/arcade</Uri>
-      <Sha>92c39a4f0bacef20812f63e2e1d3f7aa8776038d</Sha>
-=======
     <Dependency Name="Microsoft.DotNet.Arcade.Sdk" Version="6.0.0-beta.23313.5">
       <Uri>https://github.com/dotnet/arcade</Uri>
       <Sha>91616785a1a6578c83f7e93d98c34a1eb83d6223</Sha>
->>>>>>> 6918b863
       <SourceBuild RepoName="arcade" ManagedOnly="true" />
     </Dependency>
-    <Dependency Name="NuGet.Build.Tasks" Version="6.5.0-rc.149">
+    <Dependency Name="NuGet.Build.Tasks" Version="6.4.0-preview.3.74">
       <Uri>https://github.com/nuget/nuget.client</Uri>
-      <Sha>ca5029046d7b6e55f322c45abb7b342054543710</Sha>
+      <Sha>d22c6743bf6237c39b98d5d680e06e6c33e97f1c</Sha>
     </Dependency>
-    <Dependency Name="Microsoft.Net.Compilers.Toolset" Version="4.6.0-2.23166.9">
+    <Dependency Name="Microsoft.Net.Compilers.Toolset" Version="4.4.0-2.22458.3">
       <Uri>https://github.com/dotnet/roslyn</Uri>
-      <Sha>48b13597fee9df5ecfbd0b8c0758b3f46bc1d440</Sha>
+      <Sha>85f9dbfea5955ec9cdad3417dba40034da74fb93</Sha>
     </Dependency>
-<<<<<<< HEAD
-    <Dependency Name="Microsoft.DotNet.XUnitExtensions" Version="6.0.0-beta.23167.1">
-      <Uri>https://github.com/dotnet/arcade</Uri>
-      <Sha>92c39a4f0bacef20812f63e2e1d3f7aa8776038d</Sha>
-=======
     <Dependency Name="Microsoft.DotNet.XUnitExtensions" Version="6.0.0-beta.23313.5">
       <Uri>https://github.com/dotnet/arcade</Uri>
       <Sha>91616785a1a6578c83f7e93d98c34a1eb83d6223</Sha>
->>>>>>> 6918b863
     </Dependency>
   </ToolsetDependencies>
 </Dependencies>