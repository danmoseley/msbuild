--- conflicted
+++ resolved
@@ -8,13 +8,8 @@
   <Import Project="src\dir.props" />
 
   <ItemGroup>
-<<<<<<< HEAD
-    <Project Include="src\dirs.proj" />
-    <Project Include="Samples\dirs.proj" Condition="'$(BuildSamples)'!='false'" />
-=======
     <ProjectWithoutConfiguration Include="src\dirs.proj" />
     <ProjectWithoutConfiguration Include="Samples\dirs.proj" Condition="'$(BuildSamples)'!='false'" />
->>>>>>> ea6af14a
   </ItemGroup>
 
   <Import Project="dir.targets" />
@@ -27,14 +22,10 @@
   
   <Target Name="BulkRestoreNugetPackages"
           BeforeTargets="Build;BuildAllProjects"
-<<<<<<< HEAD
           DependsOnTargets="_RestoreBuildToolsPackagesConfig"
           Condition="'$(SkipBulkRestore)' != 'true'">
-=======
-          DependsOnTargets="_RestoreBuildToolsPackagesConfig">
     <Message Importance="High" Text="Restoring NuGet packages..." />
     <Exec Command="$(NugetToolPath) restore &quot;$(SourceDir)MSBuild.sln&quot;" StandardOutputImportance="Low" />
->>>>>>> ea6af14a
   </Target>
 
   <!-- Create Project ItemGroup (from ProjectWithoutConfiguration) with Platform metadata -->
